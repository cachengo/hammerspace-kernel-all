--- conflicted
+++ resolved
@@ -2704,39 +2704,10 @@
 	/* ULI M5461 */
 	{ PCI_DEVICE(0x10b9, 0x5461), .driver_data = AZX_DRIVER_ULI },
 	/* NVIDIA MCP */
-<<<<<<< HEAD
-	{ PCI_DEVICE(0x10de, 0x026c), .driver_data = AZX_DRIVER_NVIDIA },
-	{ PCI_DEVICE(0x10de, 0x0371), .driver_data = AZX_DRIVER_NVIDIA },
-	{ PCI_DEVICE(0x10de, 0x03e4), .driver_data = AZX_DRIVER_NVIDIA },
-	{ PCI_DEVICE(0x10de, 0x03f0), .driver_data = AZX_DRIVER_NVIDIA },
-	{ PCI_DEVICE(0x10de, 0x044a), .driver_data = AZX_DRIVER_NVIDIA },
-	{ PCI_DEVICE(0x10de, 0x044b), .driver_data = AZX_DRIVER_NVIDIA },
-	{ PCI_DEVICE(0x10de, 0x055c), .driver_data = AZX_DRIVER_NVIDIA },
-	{ PCI_DEVICE(0x10de, 0x055d), .driver_data = AZX_DRIVER_NVIDIA },
-	{ PCI_DEVICE(0x10de, 0x0590), .driver_data = AZX_DRIVER_NVIDIA },
-	{ PCI_DEVICE(0x10de, 0x0774), .driver_data = AZX_DRIVER_NVIDIA },
-	{ PCI_DEVICE(0x10de, 0x0775), .driver_data = AZX_DRIVER_NVIDIA },
-	{ PCI_DEVICE(0x10de, 0x0776), .driver_data = AZX_DRIVER_NVIDIA },
-	{ PCI_DEVICE(0x10de, 0x0777), .driver_data = AZX_DRIVER_NVIDIA },
-	{ PCI_DEVICE(0x10de, 0x07fc), .driver_data = AZX_DRIVER_NVIDIA },
-	{ PCI_DEVICE(0x10de, 0x07fd), .driver_data = AZX_DRIVER_NVIDIA },
-	{ PCI_DEVICE(0x10de, 0x0ac0), .driver_data = AZX_DRIVER_NVIDIA },
-	{ PCI_DEVICE(0x10de, 0x0ac1), .driver_data = AZX_DRIVER_NVIDIA },
-	{ PCI_DEVICE(0x10de, 0x0ac2), .driver_data = AZX_DRIVER_NVIDIA },
-	{ PCI_DEVICE(0x10de, 0x0ac3), .driver_data = AZX_DRIVER_NVIDIA },
-	{ PCI_DEVICE(0x10de, 0x0be2), .driver_data = AZX_DRIVER_NVIDIA },
-	{ PCI_DEVICE(0x10de, 0x0be3), .driver_data = AZX_DRIVER_NVIDIA },
-	{ PCI_DEVICE(0x10de, 0x0be4), .driver_data = AZX_DRIVER_NVIDIA },
-	{ PCI_DEVICE(0x10de, 0x0d94), .driver_data = AZX_DRIVER_NVIDIA },
-	{ PCI_DEVICE(0x10de, 0x0d95), .driver_data = AZX_DRIVER_NVIDIA },
-	{ PCI_DEVICE(0x10de, 0x0d96), .driver_data = AZX_DRIVER_NVIDIA },
-	{ PCI_DEVICE(0x10de, 0x0d97), .driver_data = AZX_DRIVER_NVIDIA },
-=======
 	{ PCI_DEVICE(PCI_VENDOR_ID_NVIDIA, PCI_ANY_ID),
 	  .class = PCI_CLASS_MULTIMEDIA_HD_AUDIO << 8,
 	  .class_mask = 0xffffff,
 	  .driver_data = AZX_DRIVER_NVIDIA },
->>>>>>> ed69c6a8
 	/* Teradici */
 	{ PCI_DEVICE(0x6549, 0x1200), .driver_data = AZX_DRIVER_TERA },
 	/* Creative X-Fi (CA0110-IBG) */
