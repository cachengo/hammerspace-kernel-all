--- conflicted
+++ resolved
@@ -1567,8 +1567,6 @@
 	return ret;
 }
 
-<<<<<<< HEAD
-=======
 enum {
 	PCM_EDMA,
 	PCM_SDMA,
@@ -1612,7 +1610,6 @@
 	return PCM_EDMA;
 }
 
->>>>>>> c99d49a8
 static int davinci_mcasp_probe(struct platform_device *pdev)
 {
 	struct snd_dmaengine_dai_dma_data *dma_data;
