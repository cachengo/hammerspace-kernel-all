--- conflicted
+++ resolved
@@ -263,11 +263,7 @@
 	struct super_block *sb = sdp->sd_vfs;
 	struct bio *bio = bio_alloc(GFP_NOIO, BIO_MAX_PAGES);
 
-<<<<<<< HEAD
-	bio->bi_iter.bi_sector = blkno << (sb->s_blocksize_bits - 9);
-=======
 	bio->bi_iter.bi_sector = blkno << sdp->sd_fsb2bb_shift;
->>>>>>> 04d5ce62
 	bio_set_dev(bio, sb->s_bdev);
 	bio->bi_end_io = end_io;
 	bio->bi_private = sdp;
@@ -513,16 +509,12 @@
 	unsigned int bsize = sdp->sd_sb.sb_bsize, off;
 	unsigned int bsize_shift = sdp->sd_sb.sb_bsize_shift;
 	unsigned int shift = PAGE_SHIFT - bsize_shift;
-<<<<<<< HEAD
-	unsigned int readahead_blocks = BIO_MAX_PAGES << shift;
-=======
 	unsigned int max_blocks = 2 * 1024 * 1024 >> bsize_shift;
->>>>>>> 04d5ce62
 	struct gfs2_journal_extent *je;
 	int sz, ret = 0;
 	struct bio *bio = NULL;
 	struct page *page = NULL;
-	bool bio_chained = false, done = false;
+	bool done = false;
 	errseq_t since;
 
 	memset(head, 0, sizeof(*head));
@@ -545,26 +537,6 @@
 				off = 0;
 			}
 
-<<<<<<< HEAD
-			if (!bio || (bio_chained && !off)) {
-				/* start new bio */
-			} else {
-				sz = bio_add_page(bio, page, bsize, off);
-				if (sz == bsize)
-					goto block_added;
-				if (off) {
-					unsigned int blocks =
-						(PAGE_SIZE - off) >> bsize_shift;
-
-					bio = gfs2_chain_bio(bio, blocks);
-					bio_chained = true;
-					goto add_block_to_new_bio;
-				}
-			}
-
-			if (bio) {
-				blocks_submitted = block + 1;
-=======
 			if (bio && (off || block < blocks_submitted + max_blocks)) {
 				sector_t sector = dblock << sdp->sd_fsb2bb_shift;
 
@@ -584,16 +556,11 @@
 
 			if (bio) {
 				blocks_submitted = block;
->>>>>>> 04d5ce62
 				submit_bio(bio);
 			}
 
 			bio = gfs2_log_alloc_bio(sdp, dblock, gfs2_end_log_read);
 			bio->bi_opf = REQ_OP_READ;
-<<<<<<< HEAD
-			bio_chained = false;
-=======
->>>>>>> 04d5ce62
 add_block_to_new_bio:
 			sz = bio_add_page(bio, page, bsize, off);
 			BUG_ON(sz != bsize);
@@ -601,11 +568,7 @@
 			off += bsize;
 			if (off == PAGE_SIZE)
 				page = NULL;
-<<<<<<< HEAD
-			if (blocks_submitted < blocks_read + readahead_blocks) {
-=======
 			if (blocks_submitted <= blocks_read + max_blocks) {
->>>>>>> 04d5ce62
 				/* Keep at least one bio in flight */
 				continue;
 			}
