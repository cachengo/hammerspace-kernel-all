--- conflicted
+++ resolved
@@ -1373,17 +1373,10 @@
 	if (ioread32(&stdev->mmio_mrpc->dma_ver) == 0)
 		return 0;
 
-<<<<<<< HEAD
-	stdev->dma_mrpc = dma_zalloc_coherent(&stdev->pdev->dev,
-					      sizeof(*stdev->dma_mrpc),
-					      &stdev->dma_mrpc_dma_addr,
-					      GFP_KERNEL);
-=======
 	stdev->dma_mrpc = dma_alloc_coherent(&stdev->pdev->dev,
 					     sizeof(*stdev->dma_mrpc),
 					     &stdev->dma_mrpc_dma_addr,
 					     GFP_KERNEL);
->>>>>>> f17b5f06
 	if (stdev->dma_mrpc == NULL)
 		return -ENOMEM;
 
