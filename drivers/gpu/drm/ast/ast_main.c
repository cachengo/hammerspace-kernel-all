/*
 * Copyright 2012 Red Hat Inc.
 *
 * Permission is hereby granted, free of charge, to any person obtaining a
 * copy of this software and associated documentation files (the
 * "Software"), to deal in the Software without restriction, including
 * without limitation the rights to use, copy, modify, merge, publish,
 * distribute, sub license, and/or sell copies of the Software, and to
 * permit persons to whom the Software is furnished to do so, subject to
 * the following conditions:
 *
 * THE SOFTWARE IS PROVIDED "AS IS", WITHOUT WARRANTY OF ANY KIND, EXPRESS OR
 * IMPLIED, INCLUDING BUT NOT LIMITED TO THE WARRANTIES OF MERCHANTABILITY,
 * FITNESS FOR A PARTICULAR PURPOSE AND NON-INFRINGEMENT. IN NO EVENT SHALL
 * THE COPYRIGHT HOLDERS, AUTHORS AND/OR ITS SUPPLIERS BE LIABLE FOR ANY CLAIM,
 * DAMAGES OR OTHER LIABILITY, WHETHER IN AN ACTION OF CONTRACT, TORT OR
 * OTHERWISE, ARISING FROM, OUT OF OR IN CONNECTION WITH THE SOFTWARE OR THE
 * USE OR OTHER DEALINGS IN THE SOFTWARE.
 *
 * The above copyright notice and this permission notice (including the
 * next paragraph) shall be included in all copies or substantial portions
 * of the Software.
 *
 */
/*
 * Authors: Dave Airlie <airlied@redhat.com>
 */
#include <drm/drmP.h>
#include "ast_drv.h"


#include <drm/drm_fb_helper.h>
#include <drm/drm_crtc_helper.h>

void ast_set_index_reg_mask(struct ast_private *ast,
			    uint32_t base, uint8_t index,
			    uint8_t mask, uint8_t val)
{
	u8 tmp;
	ast_io_write8(ast, base, index);
	tmp = (ast_io_read8(ast, base + 1) & mask) | val;
	ast_set_index_reg(ast, base, index, tmp);
}

uint8_t ast_get_index_reg(struct ast_private *ast,
			  uint32_t base, uint8_t index)
{
	uint8_t ret;
	ast_io_write8(ast, base, index);
	ret = ast_io_read8(ast, base + 1);
	return ret;
}

uint8_t ast_get_index_reg_mask(struct ast_private *ast,
			       uint32_t base, uint8_t index, uint8_t mask)
{
	uint8_t ret;
	ast_io_write8(ast, base, index);
	ret = ast_io_read8(ast, base + 1) & mask;
	return ret;
}

static void ast_detect_config_mode(struct drm_device *dev, u32 *scu_rev)
{
	struct device_node *np = dev->pdev->dev.of_node;
	struct ast_private *ast = dev->dev_private;
	uint32_t data, jregd0, jregd1;

	/* Defaults */
	ast->config_mode = ast_use_defaults;
	*scu_rev = 0xffffffff;

	/* Check if we have device-tree properties */
	if (np && !of_property_read_u32(np, "aspeed,scu-revision-id",
					scu_rev)) {
		/* We do, disable P2A access */
		ast->config_mode = ast_use_dt;
		DRM_INFO("Using device-tree for configuration\n");
		return;
	}

	/* Not all families have a P2A bridge */
	if (dev->pdev->device != PCI_CHIP_AST2000)
		return;

	/*
	 * The BMC will set SCU 0x40 D[12] to 1 if the P2 bridge
	 * is disabled. We force using P2A if VGA only mode bit
	 * is set D[7]
	 */
	jregd0 = ast_get_index_reg_mask(ast, AST_IO_CRTC_PORT, 0xd0, 0xff);
	jregd1 = ast_get_index_reg_mask(ast, AST_IO_CRTC_PORT, 0xd1, 0xff);
	if (!(jregd0 & 0x80) || !(jregd1 & 0x10)) {
		/* Double check it's actually working */
		data = ast_read32(ast, 0xf004);
		if (data != 0xFFFFFFFF) {
			/* P2A works, grab silicon revision */
			ast->config_mode = ast_use_p2a;

			DRM_INFO("Using P2A bridge for configuration\n");

			/* Read SCU7c (silicon revision register) */
			ast_write32(ast, 0xf004, 0x1e6e0000);
			ast_write32(ast, 0xf000, 0x1);
			*scu_rev = ast_read32(ast, 0x1207c);
			return;
		}
	}

	/* We have a P2A bridge but it's disabled */
	DRM_INFO("P2A bridge disabled, using default configuration\n");
}

static int ast_detect_chip(struct drm_device *dev, bool *need_post)
{
	struct ast_private *ast = dev->dev_private;
	uint32_t jreg, scu_rev;

	/*
	 * If VGA isn't enabled, we need to enable now or subsequent
	 * access to the scratch registers will fail. We also inform
	 * our caller that it needs to POST the chip
	 * (Assumption: VGA not enabled -> need to POST)
	 */
	if (!ast_is_vga_enabled(dev)) {
		ast_enable_vga(dev);
		DRM_INFO("VGA not enabled on entry, requesting chip POST\n");
		*need_post = true;
	} else
		*need_post = false;


	/* Enable extended register access */
	ast_enable_mmio(dev);
	ast_open_key(ast);

	/* Find out whether P2A works or whether to use device-tree */
	ast_detect_config_mode(dev, &scu_rev);

	/* Identify chipset */
	if (dev->pdev->device == PCI_CHIP_AST1180) {
		ast->chip = AST1100;
		DRM_INFO("AST 1180 detected\n");
	} else {
		if (dev->pdev->revision >= 0x40) {
			ast->chip = AST2500;
			DRM_INFO("AST 2500 detected\n");
		} else if (dev->pdev->revision >= 0x30) {
			ast->chip = AST2400;
			DRM_INFO("AST 2400 detected\n");
		} else if (dev->pdev->revision >= 0x20) {
			ast->chip = AST2300;
			DRM_INFO("AST 2300 detected\n");
		} else if (dev->pdev->revision >= 0x10) {
			switch (scu_rev & 0x0300) {
			case 0x0200:
				ast->chip = AST1100;
				DRM_INFO("AST 1100 detected\n");
				break;
			case 0x0100:
				ast->chip = AST2200;
				DRM_INFO("AST 2200 detected\n");
				break;
			case 0x0000:
				ast->chip = AST2150;
				DRM_INFO("AST 2150 detected\n");
				break;
			default:
				ast->chip = AST2100;
				DRM_INFO("AST 2100 detected\n");
				break;
			}
			ast->vga2_clone = false;
		} else {
			ast->chip = AST2000;
			DRM_INFO("AST 2000 detected\n");
		}
	}

<<<<<<< HEAD
	/*
	 * If VGA isn't enabled, we need to enable now or subsequent
	 * access to the scratch registers will fail. We also inform
	 * our caller that it needs to POST the chip
	 * (Assumption: VGA not enabled -> need to POST)
	 */
	if (!ast_is_vga_enabled(dev)) {
		ast_enable_vga(dev);
		ast_enable_mmio(dev);
		DRM_INFO("VGA not enabled on entry, requesting chip POST\n");
		*need_post = true;
	} else
		*need_post = false;

	/* Check P2A Access */
	ast->DisableP2A = true;
	data = ast_read32(ast, 0xf004);
	if (data != 0xFFFFFFFF)
		ast->DisableP2A = false;

=======
>>>>>>> a71c9a1c
	/* Check if we support wide screen */
	switch (ast->chip) {
	case AST1180:
		ast->support_wide_screen = true;
		break;
	case AST2000:
		ast->support_wide_screen = false;
		break;
	default:
		jreg = ast_get_index_reg_mask(ast, AST_IO_CRTC_PORT, 0xd0, 0xff);
		if (!(jreg & 0x80))
			ast->support_wide_screen = true;
		else if (jreg & 0x01)
			ast->support_wide_screen = true;
		else {
			ast->support_wide_screen = false;
<<<<<<< HEAD
			if (ast->DisableP2A == false) {
				/* Read SCU7c (silicon revision register) */
				ast_write32(ast, 0xf004, 0x1e6e0000);
				ast_write32(ast, 0xf000, 0x1);
				data = ast_read32(ast, 0x1207c);
				data &= 0x300;
				if (ast->chip == AST2300 && data == 0x0) /* ast1300 */
					ast->support_wide_screen = true;
				if (ast->chip == AST2400 && data == 0x100) /* ast1400 */
					ast->support_wide_screen = true;
			}
=======
			if (ast->chip == AST2300 &&
			    (scu_rev & 0x300) == 0x0) /* ast1300 */
				ast->support_wide_screen = true;
			if (ast->chip == AST2400 &&
			    (scu_rev & 0x300) == 0x100) /* ast1400 */
				ast->support_wide_screen = true;
			if (ast->chip == AST2500 &&
			    scu_rev == 0x100)           /* ast2510 */
				ast->support_wide_screen = true;
>>>>>>> a71c9a1c
		}
		break;
	}

	/* Check 3rd Tx option (digital output afaik) */
	ast->tx_chip_type = AST_TX_NONE;

	/*
	 * VGACRA3 Enhanced Color Mode Register, check if DVO is already
	 * enabled, in that case, assume we have a SIL164 TMDS transmitter
	 *
	 * Don't make that assumption if we the chip wasn't enabled and
	 * is at power-on reset, otherwise we'll incorrectly "detect" a
	 * SIL164 when there is none.
	 */
	if (!*need_post) {
		jreg = ast_get_index_reg_mask(ast, AST_IO_CRTC_PORT, 0xa3, 0xff);
		if (jreg & 0x80)
			ast->tx_chip_type = AST_TX_SIL164;
	}

	if ((ast->chip == AST2300) || (ast->chip == AST2400)) {
		/*
		 * On AST2300 and 2400, look the configuration set by the SoC in
		 * the SOC scratch register #1 bits 11:8 (interestingly marked
		 * as "reserved" in the spec)
		 */
		jreg = ast_get_index_reg_mask(ast, AST_IO_CRTC_PORT, 0xd1, 0xff);
		switch (jreg) {
		case 0x04:
			ast->tx_chip_type = AST_TX_SIL164;
			break;
		case 0x08:
			ast->dp501_fw_addr = kzalloc(32*1024, GFP_KERNEL);
			if (ast->dp501_fw_addr) {
				/* backup firmware */
				if (ast_backup_fw(dev, ast->dp501_fw_addr, 32*1024)) {
					kfree(ast->dp501_fw_addr);
					ast->dp501_fw_addr = NULL;
				}
			}
			/* fallthrough */
		case 0x0c:
			ast->tx_chip_type = AST_TX_DP501;
		}
	}

	/* Print stuff for diagnostic purposes */
	switch(ast->tx_chip_type) {
	case AST_TX_SIL164:
		DRM_INFO("Using Sil164 TMDS transmitter\n");
		break;
	case AST_TX_DP501:
		DRM_INFO("Using DP501 DisplayPort transmitter\n");
		break;
	default:
		DRM_INFO("Analog VGA only\n");
	}
	return 0;
}

static int ast_get_dram_info(struct drm_device *dev)
{
	struct device_node *np = dev->pdev->dev.of_node;
	struct ast_private *ast = dev->dev_private;
<<<<<<< HEAD
	uint32_t data, data2;
	uint32_t denum, num, div, ref_pll;

	if (ast->DisableP2A)
	{
=======
	uint32_t mcr_cfg, mcr_scu_mpll, mcr_scu_strap;
	uint32_t denum, num, div, ref_pll, dsel;

	switch (ast->config_mode) {
	case ast_use_dt:
		/*
		 * If some properties are missing, use reasonable
		 * defaults for AST2400
		 */
		if (of_property_read_u32(np, "aspeed,mcr-configuration",
					 &mcr_cfg))
			mcr_cfg = 0x00000577;
		if (of_property_read_u32(np, "aspeed,mcr-scu-mpll",
					 &mcr_scu_mpll))
			mcr_scu_mpll = 0x000050C0;
		if (of_property_read_u32(np, "aspeed,mcr-scu-strap",
					 &mcr_scu_strap))
			mcr_scu_strap = 0;
		break;
	case ast_use_p2a:
		ast_write32(ast, 0xf004, 0x1e6e0000);
		ast_write32(ast, 0xf000, 0x1);
		mcr_cfg = ast_read32(ast, 0x10004);
		mcr_scu_mpll = ast_read32(ast, 0x10120);
		mcr_scu_strap = ast_read32(ast, 0x10170);
		break;
	case ast_use_defaults:
	default:
		ast->dram_bus_width = 16;
		ast->dram_type = AST_DRAM_1Gx16;
		if (ast->chip == AST2500)
			ast->mclk = 800;
		else
			ast->mclk = 396;
		return 0;
	}

	if (mcr_cfg & 0x40)
>>>>>>> a71c9a1c
		ast->dram_bus_width = 16;
		ast->dram_type = AST_DRAM_1Gx16;
		ast->mclk = 396;
	}
	else
	{
		ast_write32(ast, 0xf004, 0x1e6e0000);
		ast_write32(ast, 0xf000, 0x1);
		data = ast_read32(ast, 0x10004);

		if (data & 0x40)
			ast->dram_bus_width = 16;
		else
			ast->dram_bus_width = 32;

		if (ast->chip == AST2300 || ast->chip == AST2400) {
			switch (data & 0x03) {
			case 0:
				ast->dram_type = AST_DRAM_512Mx16;
				break;
			default:
			case 1:
				ast->dram_type = AST_DRAM_1Gx16;
				break;
			case 2:
				ast->dram_type = AST_DRAM_2Gx16;
				break;
			case 3:
				ast->dram_type = AST_DRAM_4Gx16;
				break;
			}
		} else {
			switch (data & 0x0c) {
			case 0:
			case 4:
				ast->dram_type = AST_DRAM_512Mx16;
				break;
			case 8:
				if (data & 0x40)
					ast->dram_type = AST_DRAM_1Gx16;
				else
					ast->dram_type = AST_DRAM_512Mx32;
				break;
			case 0xc:
				ast->dram_type = AST_DRAM_1Gx32;
				break;
			}
		}

<<<<<<< HEAD
		data = ast_read32(ast, 0x10120);
		data2 = ast_read32(ast, 0x10170);
		if (data2 & 0x2000)
			ref_pll = 14318;
		else
			ref_pll = 12000;

		denum = data & 0x1f;
		num = (data & 0x3fe0) >> 5;
		data = (data & 0xc000) >> 14;
		switch (data) {
		case 3:
			div = 0x4;
			break;
		case 2:
		case 1:
			div = 0x2;
=======
	if (ast->chip == AST2500) {
		switch (mcr_cfg & 0x03) {
		case 0:
			ast->dram_type = AST_DRAM_1Gx16;
			break;
		default:
		case 1:
			ast->dram_type = AST_DRAM_2Gx16;
			break;
		case 2:
			ast->dram_type = AST_DRAM_4Gx16;
			break;
		case 3:
			ast->dram_type = AST_DRAM_8Gx16;
			break;
		}
	} else if (ast->chip == AST2300 || ast->chip == AST2400) {
		switch (mcr_cfg & 0x03) {
		case 0:
			ast->dram_type = AST_DRAM_512Mx16;
			break;
		default:
		case 1:
			ast->dram_type = AST_DRAM_1Gx16;
			break;
		case 2:
			ast->dram_type = AST_DRAM_2Gx16;
			break;
		case 3:
			ast->dram_type = AST_DRAM_4Gx16;
			break;
		}
	} else {
		switch (mcr_cfg & 0x0c) {
		case 0:
		case 4:
			ast->dram_type = AST_DRAM_512Mx16;
			break;
		case 8:
			if (mcr_cfg & 0x40)
				ast->dram_type = AST_DRAM_1Gx16;
			else
				ast->dram_type = AST_DRAM_512Mx32;
>>>>>>> a71c9a1c
			break;
		default:
			div = 0x1;
			break;
		}
		ast->mclk = ref_pll * (num + 2) / (denum + 2) * (div * 1000);
	}
<<<<<<< HEAD
=======

	if (mcr_scu_strap & 0x2000)
		ref_pll = 14318;
	else
		ref_pll = 12000;

	denum = mcr_scu_mpll & 0x1f;
	num = (mcr_scu_mpll & 0x3fe0) >> 5;
	dsel = (mcr_scu_mpll & 0xc000) >> 14;
	switch (dsel) {
	case 3:
		div = 0x4;
		break;
	case 2:
	case 1:
		div = 0x2;
		break;
	default:
		div = 0x1;
		break;
	}
	ast->mclk = ref_pll * (num + 2) / ((denum + 2) * (div * 1000));
>>>>>>> a71c9a1c
	return 0;
}

static void ast_user_framebuffer_destroy(struct drm_framebuffer *fb)
{
	struct ast_framebuffer *ast_fb = to_ast_framebuffer(fb);

	drm_gem_object_unreference_unlocked(ast_fb->obj);
	drm_framebuffer_cleanup(fb);
	kfree(fb);
}

static const struct drm_framebuffer_funcs ast_fb_funcs = {
	.destroy = ast_user_framebuffer_destroy,
};


int ast_framebuffer_init(struct drm_device *dev,
			 struct ast_framebuffer *ast_fb,
			 const struct drm_mode_fb_cmd2 *mode_cmd,
			 struct drm_gem_object *obj)
{
	int ret;

	drm_helper_mode_fill_fb_struct(dev, &ast_fb->base, mode_cmd);
	ast_fb->obj = obj;
	ret = drm_framebuffer_init(dev, &ast_fb->base, &ast_fb_funcs);
	if (ret) {
		DRM_ERROR("framebuffer init failed %d\n", ret);
		return ret;
	}
	return 0;
}

static struct drm_framebuffer *
ast_user_framebuffer_create(struct drm_device *dev,
	       struct drm_file *filp,
	       const struct drm_mode_fb_cmd2 *mode_cmd)
{
	struct drm_gem_object *obj;
	struct ast_framebuffer *ast_fb;
	int ret;

	obj = drm_gem_object_lookup(filp, mode_cmd->handles[0]);
	if (obj == NULL)
		return ERR_PTR(-ENOENT);

	ast_fb = kzalloc(sizeof(*ast_fb), GFP_KERNEL);
	if (!ast_fb) {
		drm_gem_object_unreference_unlocked(obj);
		return ERR_PTR(-ENOMEM);
	}

	ret = ast_framebuffer_init(dev, ast_fb, mode_cmd, obj);
	if (ret) {
		drm_gem_object_unreference_unlocked(obj);
		kfree(ast_fb);
		return ERR_PTR(ret);
	}
	return &ast_fb->base;
}

static const struct drm_mode_config_funcs ast_mode_funcs = {
	.fb_create = ast_user_framebuffer_create,
};

static u32 ast_get_vram_info(struct drm_device *dev)
{
	struct ast_private *ast = dev->dev_private;
	u8 jreg;
	u32 vram_size;
	ast_open_key(ast);

	vram_size = AST_VIDMEM_DEFAULT_SIZE;
	jreg = ast_get_index_reg_mask(ast, AST_IO_CRTC_PORT, 0xaa, 0xff);
	switch (jreg & 3) {
	case 0: vram_size = AST_VIDMEM_SIZE_8M; break;
	case 1: vram_size = AST_VIDMEM_SIZE_16M; break;
	case 2: vram_size = AST_VIDMEM_SIZE_32M; break;
	case 3: vram_size = AST_VIDMEM_SIZE_64M; break;
	}

	jreg = ast_get_index_reg_mask(ast, AST_IO_CRTC_PORT, 0x99, 0xff);
	switch (jreg & 0x03) {
	case 1:
		vram_size -= 0x100000;
		break;
	case 2:
		vram_size -= 0x200000;
		break;
	case 3:
		vram_size -= 0x400000;
		break;
	}

	return vram_size;
}

int ast_driver_load(struct drm_device *dev, unsigned long flags)
{
	struct ast_private *ast;
	bool need_post;
	int ret = 0;

	ast = kzalloc(sizeof(struct ast_private), GFP_KERNEL);
	if (!ast)
		return -ENOMEM;

	dev->dev_private = ast;
	ast->dev = dev;

	ast->regs = pci_iomap(dev->pdev, 1, 0);
	if (!ast->regs) {
		ret = -EIO;
		goto out_free;
	}

	/*
	 * If we don't have IO space at all, use MMIO now and
	 * assume the chip has MMIO enabled by default (rev 0x20
	 * and higher).
	 */
	if (!(pci_resource_flags(dev->pdev, 2) & IORESOURCE_IO)) {
		DRM_INFO("platform has no IO space, trying MMIO\n");
		ast->ioregs = ast->regs + AST_IO_MM_OFFSET;
	}

	/* "map" IO regs if the above hasn't done so already */
	if (!ast->ioregs) {
		ast->ioregs = pci_iomap(dev->pdev, 2, 0);
		if (!ast->ioregs) {
			ret = -EIO;
			goto out_free;
		}
	}

	ast_detect_chip(dev, &need_post);

	if (need_post)
		ast_post_gpu(dev);

	if (ast->chip != AST1180) {
		ret = ast_get_dram_info(dev);
		if (ret)
			goto out_free;
		ast->vram_size = ast_get_vram_info(dev);
		DRM_INFO("dram MCLK=%u Mhz type=%d bus_width=%d size=%08x\n",
			 ast->mclk, ast->dram_type,
			 ast->dram_bus_width, ast->vram_size);
	}

	ret = ast_mm_init(ast);
	if (ret)
		goto out_free;

	drm_mode_config_init(dev);

	dev->mode_config.funcs = (void *)&ast_mode_funcs;
	dev->mode_config.min_width = 0;
	dev->mode_config.min_height = 0;
	dev->mode_config.preferred_depth = 24;
	dev->mode_config.prefer_shadow = 1;
	dev->mode_config.fb_base = pci_resource_start(ast->dev->pdev, 0);

	if (ast->chip == AST2100 ||
	    ast->chip == AST2200 ||
	    ast->chip == AST2300 ||
	    ast->chip == AST2400 ||
	    ast->chip == AST2500 ||
	    ast->chip == AST1180) {
		dev->mode_config.max_width = 1920;
		dev->mode_config.max_height = 2048;
	} else {
		dev->mode_config.max_width = 1600;
		dev->mode_config.max_height = 1200;
	}

	ret = ast_mode_init(dev);
	if (ret)
		goto out_free;

	ret = ast_fbdev_init(dev);
	if (ret)
		goto out_free;

	return 0;
out_free:
	kfree(ast);
	dev->dev_private = NULL;
	return ret;
}

void ast_driver_unload(struct drm_device *dev)
{
	struct ast_private *ast = dev->dev_private;

	kfree(ast->dp501_fw_addr);
	ast_mode_fini(dev);
	ast_fbdev_fini(dev);
	drm_mode_config_cleanup(dev);

	ast_mm_fini(ast);
	pci_iounmap(dev->pdev, ast->ioregs);
	pci_iounmap(dev->pdev, ast->regs);
	kfree(ast);
}

int ast_gem_create(struct drm_device *dev,
		   u32 size, bool iskernel,
		   struct drm_gem_object **obj)
{
	struct ast_bo *astbo;
	int ret;

	*obj = NULL;

	size = roundup(size, PAGE_SIZE);
	if (size == 0)
		return -EINVAL;

	ret = ast_bo_create(dev, size, 0, 0, &astbo);
	if (ret) {
		if (ret != -ERESTARTSYS)
			DRM_ERROR("failed to allocate GEM object\n");
		return ret;
	}
	*obj = &astbo->gem;
	return 0;
}

int ast_dumb_create(struct drm_file *file,
		    struct drm_device *dev,
		    struct drm_mode_create_dumb *args)
{
	int ret;
	struct drm_gem_object *gobj;
	u32 handle;

	args->pitch = args->width * ((args->bpp + 7) / 8);
	args->size = args->pitch * args->height;

	ret = ast_gem_create(dev, args->size, false,
			     &gobj);
	if (ret)
		return ret;

	ret = drm_gem_handle_create(file, gobj, &handle);
	drm_gem_object_unreference_unlocked(gobj);
	if (ret)
		return ret;

	args->handle = handle;
	return 0;
}

static void ast_bo_unref(struct ast_bo **bo)
{
	struct ttm_buffer_object *tbo;

	if ((*bo) == NULL)
		return;

	tbo = &((*bo)->bo);
	ttm_bo_unref(&tbo);
	*bo = NULL;
}

void ast_gem_free_object(struct drm_gem_object *obj)
{
	struct ast_bo *ast_bo = gem_to_ast_bo(obj);

	ast_bo_unref(&ast_bo);
}


static inline u64 ast_bo_mmap_offset(struct ast_bo *bo)
{
	return drm_vma_node_offset_addr(&bo->bo.vma_node);
}
int
ast_dumb_mmap_offset(struct drm_file *file,
		     struct drm_device *dev,
		     uint32_t handle,
		     uint64_t *offset)
{
	struct drm_gem_object *obj;
	struct ast_bo *bo;

	obj = drm_gem_object_lookup(file, handle);
	if (obj == NULL)
		return -ENOENT;

	bo = gem_to_ast_bo(obj);
	*offset = ast_bo_mmap_offset(bo);

	drm_gem_object_unreference_unlocked(obj);

	return 0;

}
<|MERGE_RESOLUTION|>--- conflicted
+++ resolved
@@ -177,29 +177,6 @@
 		}
 	}
 
-<<<<<<< HEAD
-	/*
-	 * If VGA isn't enabled, we need to enable now or subsequent
-	 * access to the scratch registers will fail. We also inform
-	 * our caller that it needs to POST the chip
-	 * (Assumption: VGA not enabled -> need to POST)
-	 */
-	if (!ast_is_vga_enabled(dev)) {
-		ast_enable_vga(dev);
-		ast_enable_mmio(dev);
-		DRM_INFO("VGA not enabled on entry, requesting chip POST\n");
-		*need_post = true;
-	} else
-		*need_post = false;
-
-	/* Check P2A Access */
-	ast->DisableP2A = true;
-	data = ast_read32(ast, 0xf004);
-	if (data != 0xFFFFFFFF)
-		ast->DisableP2A = false;
-
-=======
->>>>>>> a71c9a1c
 	/* Check if we support wide screen */
 	switch (ast->chip) {
 	case AST1180:
@@ -216,19 +193,6 @@
 			ast->support_wide_screen = true;
 		else {
 			ast->support_wide_screen = false;
-<<<<<<< HEAD
-			if (ast->DisableP2A == false) {
-				/* Read SCU7c (silicon revision register) */
-				ast_write32(ast, 0xf004, 0x1e6e0000);
-				ast_write32(ast, 0xf000, 0x1);
-				data = ast_read32(ast, 0x1207c);
-				data &= 0x300;
-				if (ast->chip == AST2300 && data == 0x0) /* ast1300 */
-					ast->support_wide_screen = true;
-				if (ast->chip == AST2400 && data == 0x100) /* ast1400 */
-					ast->support_wide_screen = true;
-			}
-=======
 			if (ast->chip == AST2300 &&
 			    (scu_rev & 0x300) == 0x0) /* ast1300 */
 				ast->support_wide_screen = true;
@@ -238,7 +202,6 @@
 			if (ast->chip == AST2500 &&
 			    scu_rev == 0x100)           /* ast2510 */
 				ast->support_wide_screen = true;
->>>>>>> a71c9a1c
 		}
 		break;
 	}
@@ -304,13 +267,6 @@
 {
 	struct device_node *np = dev->pdev->dev.of_node;
 	struct ast_private *ast = dev->dev_private;
-<<<<<<< HEAD
-	uint32_t data, data2;
-	uint32_t denum, num, div, ref_pll;
-
-	if (ast->DisableP2A)
-	{
-=======
 	uint32_t mcr_cfg, mcr_scu_mpll, mcr_scu_strap;
 	uint32_t denum, num, div, ref_pll, dsel;
 
@@ -349,75 +305,10 @@
 	}
 
 	if (mcr_cfg & 0x40)
->>>>>>> a71c9a1c
 		ast->dram_bus_width = 16;
-		ast->dram_type = AST_DRAM_1Gx16;
-		ast->mclk = 396;
-	}
 	else
-	{
-		ast_write32(ast, 0xf004, 0x1e6e0000);
-		ast_write32(ast, 0xf000, 0x1);
-		data = ast_read32(ast, 0x10004);
-
-		if (data & 0x40)
-			ast->dram_bus_width = 16;
-		else
-			ast->dram_bus_width = 32;
-
-		if (ast->chip == AST2300 || ast->chip == AST2400) {
-			switch (data & 0x03) {
-			case 0:
-				ast->dram_type = AST_DRAM_512Mx16;
-				break;
-			default:
-			case 1:
-				ast->dram_type = AST_DRAM_1Gx16;
-				break;
-			case 2:
-				ast->dram_type = AST_DRAM_2Gx16;
-				break;
-			case 3:
-				ast->dram_type = AST_DRAM_4Gx16;
-				break;
-			}
-		} else {
-			switch (data & 0x0c) {
-			case 0:
-			case 4:
-				ast->dram_type = AST_DRAM_512Mx16;
-				break;
-			case 8:
-				if (data & 0x40)
-					ast->dram_type = AST_DRAM_1Gx16;
-				else
-					ast->dram_type = AST_DRAM_512Mx32;
-				break;
-			case 0xc:
-				ast->dram_type = AST_DRAM_1Gx32;
-				break;
-			}
-		}
-
-<<<<<<< HEAD
-		data = ast_read32(ast, 0x10120);
-		data2 = ast_read32(ast, 0x10170);
-		if (data2 & 0x2000)
-			ref_pll = 14318;
-		else
-			ref_pll = 12000;
-
-		denum = data & 0x1f;
-		num = (data & 0x3fe0) >> 5;
-		data = (data & 0xc000) >> 14;
-		switch (data) {
-		case 3:
-			div = 0x4;
-			break;
-		case 2:
-		case 1:
-			div = 0x2;
-=======
+		ast->dram_bus_width = 32;
+
 	if (ast->chip == AST2500) {
 		switch (mcr_cfg & 0x03) {
 		case 0:
@@ -461,16 +352,12 @@
 				ast->dram_type = AST_DRAM_1Gx16;
 			else
 				ast->dram_type = AST_DRAM_512Mx32;
->>>>>>> a71c9a1c
-			break;
-		default:
-			div = 0x1;
-			break;
-		}
-		ast->mclk = ref_pll * (num + 2) / (denum + 2) * (div * 1000);
-	}
-<<<<<<< HEAD
-=======
+			break;
+		case 0xc:
+			ast->dram_type = AST_DRAM_1Gx32;
+			break;
+		}
+	}
 
 	if (mcr_scu_strap & 0x2000)
 		ref_pll = 14318;
@@ -493,7 +380,6 @@
 		break;
 	}
 	ast->mclk = ref_pll * (num + 2) / ((denum + 2) * (div * 1000));
->>>>>>> a71c9a1c
 	return 0;
 }
 
