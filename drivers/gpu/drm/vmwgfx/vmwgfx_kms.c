/**************************************************************************
 *
 * Copyright © 2009 VMware, Inc., Palo Alto, CA., USA
 * All Rights Reserved.
 *
 * Permission is hereby granted, free of charge, to any person obtaining a
 * copy of this software and associated documentation files (the
 * "Software"), to deal in the Software without restriction, including
 * without limitation the rights to use, copy, modify, merge, publish,
 * distribute, sub license, and/or sell copies of the Software, and to
 * permit persons to whom the Software is furnished to do so, subject to
 * the following conditions:
 *
 * The above copyright notice and this permission notice (including the
 * next paragraph) shall be included in all copies or substantial portions
 * of the Software.
 *
 * THE SOFTWARE IS PROVIDED "AS IS", WITHOUT WARRANTY OF ANY KIND, EXPRESS OR
 * IMPLIED, INCLUDING BUT NOT LIMITED TO THE WARRANTIES OF MERCHANTABILITY,
 * FITNESS FOR A PARTICULAR PURPOSE AND NON-INFRINGEMENT. IN NO EVENT SHALL
 * THE COPYRIGHT HOLDERS, AUTHORS AND/OR ITS SUPPLIERS BE LIABLE FOR ANY CLAIM,
 * DAMAGES OR OTHER LIABILITY, WHETHER IN AN ACTION OF CONTRACT, TORT OR
 * OTHERWISE, ARISING FROM, OUT OF OR IN CONNECTION WITH THE SOFTWARE OR THE
 * USE OR OTHER DEALINGS IN THE SOFTWARE.
 *
 **************************************************************************/

#include "vmwgfx_kms.h"


/* Might need a hrtimer here? */
#define VMWGFX_PRESENT_RATE ((HZ / 60 > 0) ? HZ / 60 : 1)


struct vmw_clip_rect {
	int x1, x2, y1, y2;
};

/**
 * Clip @num_rects number of @rects against @clip storing the
 * results in @out_rects and the number of passed rects in @out_num.
 */
void vmw_clip_cliprects(struct drm_clip_rect *rects,
			int num_rects,
			struct vmw_clip_rect clip,
			SVGASignedRect *out_rects,
			int *out_num)
{
	int i, k;

	for (i = 0, k = 0; i < num_rects; i++) {
		int x1 = max_t(int, clip.x1, rects[i].x1);
		int y1 = max_t(int, clip.y1, rects[i].y1);
		int x2 = min_t(int, clip.x2, rects[i].x2);
		int y2 = min_t(int, clip.y2, rects[i].y2);

		if (x1 >= x2)
			continue;
		if (y1 >= y2)
			continue;

		out_rects[k].left   = x1;
		out_rects[k].top    = y1;
		out_rects[k].right  = x2;
		out_rects[k].bottom = y2;
		k++;
	}

	*out_num = k;
}

void vmw_display_unit_cleanup(struct vmw_display_unit *du)
{
	if (du->cursor_surface)
		vmw_surface_unreference(&du->cursor_surface);
	if (du->cursor_dmabuf)
		vmw_dmabuf_unreference(&du->cursor_dmabuf);
	drm_crtc_cleanup(&du->crtc);
	drm_encoder_cleanup(&du->encoder);
	drm_connector_cleanup(&du->connector);
}

/*
 * Display Unit Cursor functions
 */

int vmw_cursor_update_image(struct vmw_private *dev_priv,
			    u32 *image, u32 width, u32 height,
			    u32 hotspotX, u32 hotspotY)
{
	struct {
		u32 cmd;
		SVGAFifoCmdDefineAlphaCursor cursor;
	} *cmd;
	u32 image_size = width * height * 4;
	u32 cmd_size = sizeof(*cmd) + image_size;

	if (!image)
		return -EINVAL;

	cmd = vmw_fifo_reserve(dev_priv, cmd_size);
	if (unlikely(cmd == NULL)) {
		DRM_ERROR("Fifo reserve failed.\n");
		return -ENOMEM;
	}

	memset(cmd, 0, sizeof(*cmd));

	memcpy(&cmd[1], image, image_size);

	cmd->cmd = cpu_to_le32(SVGA_CMD_DEFINE_ALPHA_CURSOR);
	cmd->cursor.id = cpu_to_le32(0);
	cmd->cursor.width = cpu_to_le32(width);
	cmd->cursor.height = cpu_to_le32(height);
	cmd->cursor.hotspotX = cpu_to_le32(hotspotX);
	cmd->cursor.hotspotY = cpu_to_le32(hotspotY);

	vmw_fifo_commit(dev_priv, cmd_size);

	return 0;
}

int vmw_cursor_update_dmabuf(struct vmw_private *dev_priv,
			     struct vmw_dma_buffer *dmabuf,
			     u32 width, u32 height,
			     u32 hotspotX, u32 hotspotY)
{
	struct ttm_bo_kmap_obj map;
	unsigned long kmap_offset;
	unsigned long kmap_num;
	void *virtual;
	bool dummy;
	int ret;

	kmap_offset = 0;
	kmap_num = (width*height*4 + PAGE_SIZE - 1) >> PAGE_SHIFT;

	ret = ttm_bo_reserve(&dmabuf->base, true, false, false, 0);
	if (unlikely(ret != 0)) {
		DRM_ERROR("reserve failed\n");
		return -EINVAL;
	}

	ret = ttm_bo_kmap(&dmabuf->base, kmap_offset, kmap_num, &map);
	if (unlikely(ret != 0))
		goto err_unreserve;

	virtual = ttm_kmap_obj_virtual(&map, &dummy);
	ret = vmw_cursor_update_image(dev_priv, virtual, width, height,
				      hotspotX, hotspotY);

	ttm_bo_kunmap(&map);
err_unreserve:
	ttm_bo_unreserve(&dmabuf->base);

	return ret;
}


void vmw_cursor_update_position(struct vmw_private *dev_priv,
				bool show, int x, int y)
{
	__le32 __iomem *fifo_mem = dev_priv->mmio_virt;
	uint32_t count;

	iowrite32(show ? 1 : 0, fifo_mem + SVGA_FIFO_CURSOR_ON);
	iowrite32(x, fifo_mem + SVGA_FIFO_CURSOR_X);
	iowrite32(y, fifo_mem + SVGA_FIFO_CURSOR_Y);
	count = ioread32(fifo_mem + SVGA_FIFO_CURSOR_COUNT);
	iowrite32(++count, fifo_mem + SVGA_FIFO_CURSOR_COUNT);
}

int vmw_du_crtc_cursor_set(struct drm_crtc *crtc, struct drm_file *file_priv,
			   uint32_t handle, uint32_t width, uint32_t height)
{
	struct vmw_private *dev_priv = vmw_priv(crtc->dev);
	struct ttm_object_file *tfile = vmw_fpriv(file_priv)->tfile;
	struct vmw_display_unit *du = vmw_crtc_to_du(crtc);
	struct vmw_surface *surface = NULL;
	struct vmw_dma_buffer *dmabuf = NULL;
	int ret;

	/* A lot of the code assumes this */
	if (handle && (width != 64 || height != 64))
		return -EINVAL;

	if (handle) {
		ret = vmw_user_lookup_handle(dev_priv, tfile,
					     handle, &surface, &dmabuf);
		if (ret) {
			DRM_ERROR("failed to find surface or dmabuf: %i\n", ret);
			return -EINVAL;
		}
	}

	/* need to do this before taking down old image */
	if (surface && !surface->snooper.image) {
		DRM_ERROR("surface not suitable for cursor\n");
		vmw_surface_unreference(&surface);
		return -EINVAL;
	}

	/* takedown old cursor */
	if (du->cursor_surface) {
		du->cursor_surface->snooper.crtc = NULL;
		vmw_surface_unreference(&du->cursor_surface);
	}
	if (du->cursor_dmabuf)
		vmw_dmabuf_unreference(&du->cursor_dmabuf);

	/* setup new image */
	if (surface) {
		/* vmw_user_surface_lookup takes one reference */
		du->cursor_surface = surface;

		du->cursor_surface->snooper.crtc = crtc;
		du->cursor_age = du->cursor_surface->snooper.age;
		vmw_cursor_update_image(dev_priv, surface->snooper.image,
					64, 64, du->hotspot_x, du->hotspot_y);
	} else if (dmabuf) {
		/* vmw_user_surface_lookup takes one reference */
		du->cursor_dmabuf = dmabuf;

		ret = vmw_cursor_update_dmabuf(dev_priv, dmabuf, width, height,
					       du->hotspot_x, du->hotspot_y);
	} else {
		vmw_cursor_update_position(dev_priv, false, 0, 0);
		return 0;
	}

	vmw_cursor_update_position(dev_priv, true,
				   du->cursor_x + du->hotspot_x,
				   du->cursor_y + du->hotspot_y);

	return 0;
}

int vmw_du_crtc_cursor_move(struct drm_crtc *crtc, int x, int y)
{
	struct vmw_private *dev_priv = vmw_priv(crtc->dev);
	struct vmw_display_unit *du = vmw_crtc_to_du(crtc);
	bool shown = du->cursor_surface || du->cursor_dmabuf ? true : false;

	du->cursor_x = x + crtc->x;
	du->cursor_y = y + crtc->y;

	vmw_cursor_update_position(dev_priv, shown,
				   du->cursor_x + du->hotspot_x,
				   du->cursor_y + du->hotspot_y);

	return 0;
}

void vmw_kms_cursor_snoop(struct vmw_surface *srf,
			  struct ttm_object_file *tfile,
			  struct ttm_buffer_object *bo,
			  SVGA3dCmdHeader *header)
{
	struct ttm_bo_kmap_obj map;
	unsigned long kmap_offset;
	unsigned long kmap_num;
	SVGA3dCopyBox *box;
	unsigned box_count;
	void *virtual;
	bool dummy;
	struct vmw_dma_cmd {
		SVGA3dCmdHeader header;
		SVGA3dCmdSurfaceDMA dma;
	} *cmd;
	int i, ret;

	cmd = container_of(header, struct vmw_dma_cmd, header);

	/* No snooper installed */
	if (!srf->snooper.image)
		return;

	if (cmd->dma.host.face != 0 || cmd->dma.host.mipmap != 0) {
		DRM_ERROR("face and mipmap for cursors should never != 0\n");
		return;
	}

	if (cmd->header.size < 64) {
		DRM_ERROR("at least one full copy box must be given\n");
		return;
	}

	box = (SVGA3dCopyBox *)&cmd[1];
	box_count = (cmd->header.size - sizeof(SVGA3dCmdSurfaceDMA)) /
			sizeof(SVGA3dCopyBox);

	if (cmd->dma.guest.ptr.offset % PAGE_SIZE ||
	    box->x != 0    || box->y != 0    || box->z != 0    ||
	    box->srcx != 0 || box->srcy != 0 || box->srcz != 0 ||
	    box->d != 1    || box_count != 1) {
		/* TODO handle none page aligned offsets */
		/* TODO handle more dst & src != 0 */
		/* TODO handle more then one copy */
		DRM_ERROR("Cant snoop dma request for cursor!\n");
		DRM_ERROR("(%u, %u, %u) (%u, %u, %u) (%ux%ux%u) %u %u\n",
			  box->srcx, box->srcy, box->srcz,
			  box->x, box->y, box->z,
			  box->w, box->h, box->d, box_count,
			  cmd->dma.guest.ptr.offset);
		return;
	}

	kmap_offset = cmd->dma.guest.ptr.offset >> PAGE_SHIFT;
	kmap_num = (64*64*4) >> PAGE_SHIFT;

	ret = ttm_bo_reserve(bo, true, false, false, 0);
	if (unlikely(ret != 0)) {
		DRM_ERROR("reserve failed\n");
		return;
	}

	ret = ttm_bo_kmap(bo, kmap_offset, kmap_num, &map);
	if (unlikely(ret != 0))
		goto err_unreserve;

	virtual = ttm_kmap_obj_virtual(&map, &dummy);

	if (box->w == 64 && cmd->dma.guest.pitch == 64*4) {
		memcpy(srf->snooper.image, virtual, 64*64*4);
	} else {
		/* Image is unsigned pointer. */
		for (i = 0; i < box->h; i++)
			memcpy(srf->snooper.image + i * 64,
			       virtual + i * cmd->dma.guest.pitch,
			       box->w * 4);
	}

	srf->snooper.age++;

	/* we can't call this function from this function since execbuf has
	 * reserved fifo space.
	 *
	 * if (srf->snooper.crtc)
	 *	vmw_ldu_crtc_cursor_update_image(dev_priv,
	 *					 srf->snooper.image, 64, 64,
	 *					 du->hotspot_x, du->hotspot_y);
	 */

	ttm_bo_kunmap(&map);
err_unreserve:
	ttm_bo_unreserve(bo);
}

void vmw_kms_cursor_post_execbuf(struct vmw_private *dev_priv)
{
	struct drm_device *dev = dev_priv->dev;
	struct vmw_display_unit *du;
	struct drm_crtc *crtc;

	mutex_lock(&dev->mode_config.mutex);

	list_for_each_entry(crtc, &dev->mode_config.crtc_list, head) {
		du = vmw_crtc_to_du(crtc);
		if (!du->cursor_surface ||
		    du->cursor_age == du->cursor_surface->snooper.age)
			continue;

		du->cursor_age = du->cursor_surface->snooper.age;
		vmw_cursor_update_image(dev_priv,
					du->cursor_surface->snooper.image,
					64, 64, du->hotspot_x, du->hotspot_y);
	}

	mutex_unlock(&dev->mode_config.mutex);
}

/*
 * Generic framebuffer code
 */

int vmw_framebuffer_create_handle(struct drm_framebuffer *fb,
				  struct drm_file *file_priv,
				  unsigned int *handle)
{
	if (handle)
		handle = 0;

	return 0;
}

/*
 * Surface framebuffer code
 */

#define vmw_framebuffer_to_vfbs(x) \
	container_of(x, struct vmw_framebuffer_surface, base.base)

struct vmw_framebuffer_surface {
	struct vmw_framebuffer base;
	struct vmw_surface *surface;
	struct vmw_dma_buffer *buffer;
	struct list_head head;
	struct drm_master *master;
};

void vmw_framebuffer_surface_destroy(struct drm_framebuffer *framebuffer)
{
	struct vmw_framebuffer_surface *vfbs =
		vmw_framebuffer_to_vfbs(framebuffer);
	struct vmw_master *vmaster = vmw_master(vfbs->master);


	mutex_lock(&vmaster->fb_surf_mutex);
	list_del(&vfbs->head);
	mutex_unlock(&vmaster->fb_surf_mutex);

	drm_master_put(&vfbs->master);
	drm_framebuffer_cleanup(framebuffer);
	vmw_surface_unreference(&vfbs->surface);
	ttm_base_object_unref(&vfbs->base.user_obj);

	kfree(vfbs);
}

static int do_surface_dirty_sou(struct vmw_private *dev_priv,
				struct drm_file *file_priv,
				struct vmw_framebuffer *framebuffer,
				unsigned flags, unsigned color,
				struct drm_clip_rect *clips,
				unsigned num_clips, int inc)
{
	struct vmw_display_unit *units[VMWGFX_NUM_DISPLAY_UNITS];
	struct drm_clip_rect *clips_ptr;
	struct drm_clip_rect *tmp;
	struct drm_crtc *crtc;
	size_t fifo_size;
	int i, num_units;
	int ret = 0; /* silence warning */
	int left, right, top, bottom;

	struct {
		SVGA3dCmdHeader header;
		SVGA3dCmdBlitSurfaceToScreen body;
	} *cmd;
	SVGASignedRect *blits;

	num_units = 0;
	list_for_each_entry(crtc, &dev_priv->dev->mode_config.crtc_list,
			    head) {
		if (crtc->fb != &framebuffer->base)
			continue;
		units[num_units++] = vmw_crtc_to_du(crtc);
	}

	BUG_ON(!clips || !num_clips);

	tmp = kzalloc(sizeof(*tmp) * num_clips, GFP_KERNEL);
	if (unlikely(tmp == NULL)) {
		DRM_ERROR("Temporary cliprect memory alloc failed.\n");
		return -ENOMEM;
	}

	fifo_size = sizeof(*cmd) + sizeof(SVGASignedRect) * num_clips;
	cmd = kzalloc(fifo_size, GFP_KERNEL);
	if (unlikely(cmd == NULL)) {
		DRM_ERROR("Temporary fifo memory alloc failed.\n");
		ret = -ENOMEM;
		goto out_free_tmp;
	}

	/* setup blits pointer */
	blits = (SVGASignedRect *)&cmd[1];

	/* initial clip region */
	left = clips->x1;
	right = clips->x2;
	top = clips->y1;
	bottom = clips->y2;

	/* skip the first clip rect */
	for (i = 1, clips_ptr = clips + inc;
	     i < num_clips; i++, clips_ptr += inc) {
		left = min_t(int, left, (int)clips_ptr->x1);
		right = max_t(int, right, (int)clips_ptr->x2);
		top = min_t(int, top, (int)clips_ptr->y1);
		bottom = max_t(int, bottom, (int)clips_ptr->y2);
	}

	/* only need to do this once */
	memset(cmd, 0, fifo_size);
	cmd->header.id = cpu_to_le32(SVGA_3D_CMD_BLIT_SURFACE_TO_SCREEN);
	cmd->header.size = cpu_to_le32(fifo_size - sizeof(cmd->header));

	cmd->body.srcRect.left = left;
	cmd->body.srcRect.right = right;
	cmd->body.srcRect.top = top;
	cmd->body.srcRect.bottom = bottom;

	clips_ptr = clips;
	for (i = 0; i < num_clips; i++, clips_ptr += inc) {
		tmp[i].x1 = clips_ptr->x1 - left;
		tmp[i].x2 = clips_ptr->x2 - left;
		tmp[i].y1 = clips_ptr->y1 - top;
		tmp[i].y2 = clips_ptr->y2 - top;
	}

	/* do per unit writing, reuse fifo for each */
	for (i = 0; i < num_units; i++) {
		struct vmw_display_unit *unit = units[i];
		struct vmw_clip_rect clip;
		int num;

		clip.x1 = left - unit->crtc.x;
		clip.y1 = top - unit->crtc.y;
		clip.x2 = right - unit->crtc.x;
		clip.y2 = bottom - unit->crtc.y;

		/* skip any crtcs that misses the clip region */
		if (clip.x1 >= unit->crtc.mode.hdisplay ||
		    clip.y1 >= unit->crtc.mode.vdisplay ||
		    clip.x2 <= 0 || clip.y2 <= 0)
			continue;

		/*
		 * In order for the clip rects to be correctly scaled
		 * the src and dest rects needs to be the same size.
		 */
		cmd->body.destRect.left = clip.x1;
		cmd->body.destRect.right = clip.x2;
		cmd->body.destRect.top = clip.y1;
		cmd->body.destRect.bottom = clip.y2;

		/* create a clip rect of the crtc in dest coords */
		clip.x2 = unit->crtc.mode.hdisplay - clip.x1;
		clip.y2 = unit->crtc.mode.vdisplay - clip.y1;
		clip.x1 = 0 - clip.x1;
		clip.y1 = 0 - clip.y1;

		/* need to reset sid as it is changed by execbuf */
		cmd->body.srcImage.sid = cpu_to_le32(framebuffer->user_handle);
		cmd->body.destScreenId = unit->unit;

		/* clip and write blits to cmd stream */
		vmw_clip_cliprects(tmp, num_clips, clip, blits, &num);

		/* if no cliprects hit skip this */
		if (num == 0)
			continue;


		/* recalculate package length */
		fifo_size = sizeof(*cmd) + sizeof(SVGASignedRect) * num;
		cmd->header.size = cpu_to_le32(fifo_size - sizeof(cmd->header));
		ret = vmw_execbuf_process(file_priv, dev_priv, NULL, cmd,
					  fifo_size, 0, NULL);

		if (unlikely(ret != 0))
			break;
	}


	kfree(cmd);
out_free_tmp:
	kfree(tmp);

	return ret;
}

int vmw_framebuffer_surface_dirty(struct drm_framebuffer *framebuffer,
				  struct drm_file *file_priv,
				  unsigned flags, unsigned color,
				  struct drm_clip_rect *clips,
				  unsigned num_clips)
{
	struct vmw_private *dev_priv = vmw_priv(framebuffer->dev);
	struct vmw_master *vmaster = vmw_master(file_priv->master);
	struct vmw_framebuffer_surface *vfbs =
		vmw_framebuffer_to_vfbs(framebuffer);
	struct drm_clip_rect norect;
	int ret, inc = 1;

	if (unlikely(vfbs->master != file_priv->master))
		return -EINVAL;

	/* Require ScreenObject support for 3D */
	if (!dev_priv->sou_priv)
		return -EINVAL;

	ret = ttm_read_lock(&vmaster->lock, true);
	if (unlikely(ret != 0))
		return ret;

	if (!num_clips) {
		num_clips = 1;
		clips = &norect;
		norect.x1 = norect.y1 = 0;
		norect.x2 = framebuffer->width;
		norect.y2 = framebuffer->height;
	} else if (flags & DRM_MODE_FB_DIRTY_ANNOTATE_COPY) {
		num_clips /= 2;
		inc = 2; /* skip source rects */
	}

	ret = do_surface_dirty_sou(dev_priv, file_priv, &vfbs->base,
				   flags, color,
				   clips, num_clips, inc);

	ttm_read_unlock(&vmaster->lock);
	return 0;
}

static struct drm_framebuffer_funcs vmw_framebuffer_surface_funcs = {
	.destroy = vmw_framebuffer_surface_destroy,
	.dirty = vmw_framebuffer_surface_dirty,
	.create_handle = vmw_framebuffer_create_handle,
};

static int vmw_kms_new_framebuffer_surface(struct vmw_private *dev_priv,
					   struct drm_file *file_priv,
					   struct vmw_surface *surface,
					   struct vmw_framebuffer **out,
					   const struct drm_mode_fb_cmd
					   *mode_cmd)

{
	struct drm_device *dev = dev_priv->dev;
	struct vmw_framebuffer_surface *vfbs;
	enum SVGA3dSurfaceFormat format;
	struct vmw_master *vmaster = vmw_master(file_priv->master);
	int ret;

	/* 3D is only supported on HWv8 hosts which supports screen objects */
	if (!dev_priv->sou_priv)
		return -ENOSYS;

	/*
	 * Sanity checks.
	 */

	/* Surface must be marked as a scanout. */
	if (unlikely(!surface->scanout))
		return -EINVAL;

	if (unlikely(surface->mip_levels[0] != 1 ||
		     surface->num_sizes != 1 ||
		     surface->sizes[0].width < mode_cmd->width ||
		     surface->sizes[0].height < mode_cmd->height ||
		     surface->sizes[0].depth != 1)) {
		DRM_ERROR("Incompatible surface dimensions "
			  "for requested mode.\n");
		return -EINVAL;
	}

	switch (mode_cmd->depth) {
	case 32:
		format = SVGA3D_A8R8G8B8;
		break;
	case 24:
		format = SVGA3D_X8R8G8B8;
		break;
	case 16:
		format = SVGA3D_R5G6B5;
		break;
	case 15:
		format = SVGA3D_A1R5G5B5;
		break;
	case 8:
		format = SVGA3D_LUMINANCE8;
		break;
	default:
		DRM_ERROR("Invalid color depth: %d\n", mode_cmd->depth);
		return -EINVAL;
	}

	if (unlikely(format != surface->format)) {
		DRM_ERROR("Invalid surface format for requested mode.\n");
		return -EINVAL;
	}

	vfbs = kzalloc(sizeof(*vfbs), GFP_KERNEL);
	if (!vfbs) {
		ret = -ENOMEM;
		goto out_err1;
	}

	ret = drm_framebuffer_init(dev, &vfbs->base.base,
				   &vmw_framebuffer_surface_funcs);
	if (ret)
		goto out_err2;

	if (!vmw_surface_reference(surface)) {
		DRM_ERROR("failed to reference surface %p\n", surface);
		goto out_err3;
	}

	/* XXX get the first 3 from the surface info */
	vfbs->base.base.bits_per_pixel = mode_cmd->bpp;
	vfbs->base.base.pitches[0] = mode_cmd->pitch;
	vfbs->base.base.depth = mode_cmd->depth;
	vfbs->base.base.width = mode_cmd->width;
	vfbs->base.base.height = mode_cmd->height;
	vfbs->surface = surface;
	vfbs->base.user_handle = mode_cmd->handle;
	vfbs->master = drm_master_get(file_priv->master);

	mutex_lock(&vmaster->fb_surf_mutex);
	list_add_tail(&vfbs->head, &vmaster->fb_surf);
	mutex_unlock(&vmaster->fb_surf_mutex);

	*out = &vfbs->base;

	return 0;

out_err3:
	drm_framebuffer_cleanup(&vfbs->base.base);
out_err2:
	kfree(vfbs);
out_err1:
	return ret;
}

/*
 * Dmabuf framebuffer code
 */

#define vmw_framebuffer_to_vfbd(x) \
	container_of(x, struct vmw_framebuffer_dmabuf, base.base)

struct vmw_framebuffer_dmabuf {
	struct vmw_framebuffer base;
	struct vmw_dma_buffer *buffer;
};

void vmw_framebuffer_dmabuf_destroy(struct drm_framebuffer *framebuffer)
{
	struct vmw_framebuffer_dmabuf *vfbd =
		vmw_framebuffer_to_vfbd(framebuffer);

	drm_framebuffer_cleanup(framebuffer);
	vmw_dmabuf_unreference(&vfbd->buffer);
	ttm_base_object_unref(&vfbd->base.user_obj);

	kfree(vfbd);
}

static int do_dmabuf_dirty_ldu(struct vmw_private *dev_priv,
			       struct vmw_framebuffer *framebuffer,
			       unsigned flags, unsigned color,
			       struct drm_clip_rect *clips,
			       unsigned num_clips, int increment)
{
	size_t fifo_size;
	int i;

	struct {
		uint32_t header;
		SVGAFifoCmdUpdate body;
	} *cmd;

	fifo_size = sizeof(*cmd) * num_clips;
	cmd = vmw_fifo_reserve(dev_priv, fifo_size);
	if (unlikely(cmd == NULL)) {
		DRM_ERROR("Fifo reserve failed.\n");
		return -ENOMEM;
	}

	memset(cmd, 0, fifo_size);
	for (i = 0; i < num_clips; i++, clips += increment) {
		cmd[i].header = cpu_to_le32(SVGA_CMD_UPDATE);
		cmd[i].body.x = cpu_to_le32(clips->x1);
		cmd[i].body.y = cpu_to_le32(clips->y1);
		cmd[i].body.width = cpu_to_le32(clips->x2 - clips->x1);
		cmd[i].body.height = cpu_to_le32(clips->y2 - clips->y1);
	}

	vmw_fifo_commit(dev_priv, fifo_size);
	return 0;
}

static int do_dmabuf_define_gmrfb(struct drm_file *file_priv,
				  struct vmw_private *dev_priv,
				  struct vmw_framebuffer *framebuffer)
{
	int depth = framebuffer->base.depth;
	size_t fifo_size;
	int ret;

	struct {
		uint32_t header;
		SVGAFifoCmdDefineGMRFB body;
	} *cmd;

	/* Emulate RGBA support, contrary to svga_reg.h this is not
	 * supported by hosts. This is only a problem if we are reading
	 * this value later and expecting what we uploaded back.
	 */
	if (depth == 32)
		depth = 24;

	fifo_size = sizeof(*cmd);
	cmd = kmalloc(fifo_size, GFP_KERNEL);
	if (unlikely(cmd == NULL)) {
		DRM_ERROR("Failed to allocate temporary cmd buffer.\n");
		return -ENOMEM;
	}

	memset(cmd, 0, fifo_size);
	cmd->header = SVGA_CMD_DEFINE_GMRFB;
	cmd->body.format.bitsPerPixel = framebuffer->base.bits_per_pixel;
	cmd->body.format.colorDepth = depth;
	cmd->body.format.reserved = 0;
	cmd->body.bytesPerLine = framebuffer->base.pitches[0];
	cmd->body.ptr.gmrId = framebuffer->user_handle;
	cmd->body.ptr.offset = 0;

	ret = vmw_execbuf_process(file_priv, dev_priv, NULL, cmd,
				  fifo_size, 0, NULL);

	kfree(cmd);

	return ret;
}

static int do_dmabuf_dirty_sou(struct drm_file *file_priv,
			       struct vmw_private *dev_priv,
			       struct vmw_framebuffer *framebuffer,
			       unsigned flags, unsigned color,
			       struct drm_clip_rect *clips,
			       unsigned num_clips, int increment)
{
	struct vmw_display_unit *units[VMWGFX_NUM_DISPLAY_UNITS];
	struct drm_clip_rect *clips_ptr;
	int i, k, num_units, ret;
	struct drm_crtc *crtc;
	size_t fifo_size;

	struct {
		uint32_t header;
		SVGAFifoCmdBlitGMRFBToScreen body;
	} *blits;

	ret = do_dmabuf_define_gmrfb(file_priv, dev_priv, framebuffer);
	if (unlikely(ret != 0))
		return ret; /* define_gmrfb prints warnings */

	fifo_size = sizeof(*blits) * num_clips;
	blits = kmalloc(fifo_size, GFP_KERNEL);
	if (unlikely(blits == NULL)) {
		DRM_ERROR("Failed to allocate temporary cmd buffer.\n");
		return -ENOMEM;
	}

	num_units = 0;
	list_for_each_entry(crtc, &dev_priv->dev->mode_config.crtc_list, head) {
		if (crtc->fb != &framebuffer->base)
			continue;
		units[num_units++] = vmw_crtc_to_du(crtc);
	}

	for (k = 0; k < num_units; k++) {
		struct vmw_display_unit *unit = units[k];
		int hit_num = 0;

		clips_ptr = clips;
		for (i = 0; i < num_clips; i++, clips_ptr += increment) {
			int clip_x1 = clips_ptr->x1 - unit->crtc.x;
			int clip_y1 = clips_ptr->y1 - unit->crtc.y;
			int clip_x2 = clips_ptr->x2 - unit->crtc.x;
			int clip_y2 = clips_ptr->y2 - unit->crtc.y;
			int move_x, move_y;

			/* skip any crtcs that misses the clip region */
			if (clip_x1 >= unit->crtc.mode.hdisplay ||
			    clip_y1 >= unit->crtc.mode.vdisplay ||
			    clip_x2 <= 0 || clip_y2 <= 0)
				continue;

			/* clip size to crtc size */
			clip_x2 = min_t(int, clip_x2, unit->crtc.mode.hdisplay);
			clip_y2 = min_t(int, clip_y2, unit->crtc.mode.vdisplay);

			/* translate both src and dest to bring clip into screen */
			move_x = min_t(int, clip_x1, 0);
			move_y = min_t(int, clip_y1, 0);

			/* actual translate done here */
			blits[hit_num].header = SVGA_CMD_BLIT_GMRFB_TO_SCREEN;
			blits[hit_num].body.destScreenId = unit->unit;
			blits[hit_num].body.srcOrigin.x = clips_ptr->x1 - move_x;
			blits[hit_num].body.srcOrigin.y = clips_ptr->y1 - move_y;
			blits[hit_num].body.destRect.left = clip_x1 - move_x;
			blits[hit_num].body.destRect.top = clip_y1 - move_y;
			blits[hit_num].body.destRect.right = clip_x2;
			blits[hit_num].body.destRect.bottom = clip_y2;
			hit_num++;
		}

		/* no clips hit the crtc */
		if (hit_num == 0)
			continue;

		fifo_size = sizeof(*blits) * hit_num;
		ret = vmw_execbuf_process(file_priv, dev_priv, NULL, blits,
					  fifo_size, 0, NULL);

		if (unlikely(ret != 0))
			break;
	}

	kfree(blits);

	return ret;
}

int vmw_framebuffer_dmabuf_dirty(struct drm_framebuffer *framebuffer,
				 struct drm_file *file_priv,
				 unsigned flags, unsigned color,
				 struct drm_clip_rect *clips,
				 unsigned num_clips)
{
	struct vmw_private *dev_priv = vmw_priv(framebuffer->dev);
	struct vmw_master *vmaster = vmw_master(file_priv->master);
	struct vmw_framebuffer_dmabuf *vfbd =
		vmw_framebuffer_to_vfbd(framebuffer);
	struct drm_clip_rect norect;
	int ret, increment = 1;

	ret = ttm_read_lock(&vmaster->lock, true);
	if (unlikely(ret != 0))
		return ret;

	if (!num_clips) {
		num_clips = 1;
		clips = &norect;
		norect.x1 = norect.y1 = 0;
		norect.x2 = framebuffer->width;
		norect.y2 = framebuffer->height;
	} else if (flags & DRM_MODE_FB_DIRTY_ANNOTATE_COPY) {
		num_clips /= 2;
		increment = 2;
	}

	if (dev_priv->ldu_priv) {
		ret = do_dmabuf_dirty_ldu(dev_priv, &vfbd->base,
					  flags, color,
					  clips, num_clips, increment);
	} else {
		ret = do_dmabuf_dirty_sou(file_priv, dev_priv, &vfbd->base,
					  flags, color,
					  clips, num_clips, increment);
	}

	ttm_read_unlock(&vmaster->lock);
	return ret;
}

static struct drm_framebuffer_funcs vmw_framebuffer_dmabuf_funcs = {
	.destroy = vmw_framebuffer_dmabuf_destroy,
	.dirty = vmw_framebuffer_dmabuf_dirty,
	.create_handle = vmw_framebuffer_create_handle,
};

/**
 * Pin the dmabuffer to the start of vram.
 */
static int vmw_framebuffer_dmabuf_pin(struct vmw_framebuffer *vfb)
{
	struct vmw_private *dev_priv = vmw_priv(vfb->base.dev);
	struct vmw_framebuffer_dmabuf *vfbd =
		vmw_framebuffer_to_vfbd(&vfb->base);
	int ret;

	/* This code should not be used with screen objects */
	BUG_ON(dev_priv->sou_priv);

	vmw_overlay_pause_all(dev_priv);

	ret = vmw_dmabuf_to_start_of_vram(dev_priv, vfbd->buffer, true, false);

	vmw_overlay_resume_all(dev_priv);

	WARN_ON(ret != 0);

	return 0;
}

static int vmw_framebuffer_dmabuf_unpin(struct vmw_framebuffer *vfb)
{
	struct vmw_private *dev_priv = vmw_priv(vfb->base.dev);
	struct vmw_framebuffer_dmabuf *vfbd =
		vmw_framebuffer_to_vfbd(&vfb->base);

	if (!vfbd->buffer) {
		WARN_ON(!vfbd->buffer);
		return 0;
	}

	return vmw_dmabuf_unpin(dev_priv, vfbd->buffer, false);
}

static int vmw_kms_new_framebuffer_dmabuf(struct vmw_private *dev_priv,
					  struct vmw_dma_buffer *dmabuf,
					  struct vmw_framebuffer **out,
					  const struct drm_mode_fb_cmd
					  *mode_cmd)

{
	struct drm_device *dev = dev_priv->dev;
	struct vmw_framebuffer_dmabuf *vfbd;
	unsigned int requested_size;
	int ret;

	requested_size = mode_cmd->height * mode_cmd->pitch;
	if (unlikely(requested_size > dmabuf->base.num_pages * PAGE_SIZE)) {
		DRM_ERROR("Screen buffer object size is too small "
			  "for requested mode.\n");
		return -EINVAL;
	}

	/* Limited framebuffer color depth support for screen objects */
	if (dev_priv->sou_priv) {
		switch (mode_cmd->depth) {
		case 32:
		case 24:
			/* Only support 32 bpp for 32 and 24 depth fbs */
			if (mode_cmd->bpp == 32)
				break;

			DRM_ERROR("Invalid color depth/bbp: %d %d\n",
				  mode_cmd->depth, mode_cmd->bpp);
			return -EINVAL;
		case 16:
		case 15:
			/* Only support 16 bpp for 16 and 15 depth fbs */
			if (mode_cmd->bpp == 16)
				break;

			DRM_ERROR("Invalid color depth/bbp: %d %d\n",
				  mode_cmd->depth, mode_cmd->bpp);
			return -EINVAL;
		default:
			DRM_ERROR("Invalid color depth: %d\n", mode_cmd->depth);
			return -EINVAL;
		}
	}

	vfbd = kzalloc(sizeof(*vfbd), GFP_KERNEL);
	if (!vfbd) {
		ret = -ENOMEM;
		goto out_err1;
	}

	ret = drm_framebuffer_init(dev, &vfbd->base.base,
				   &vmw_framebuffer_dmabuf_funcs);
	if (ret)
		goto out_err2;

	if (!vmw_dmabuf_reference(dmabuf)) {
		DRM_ERROR("failed to reference dmabuf %p\n", dmabuf);
		goto out_err3;
	}

	vfbd->base.base.bits_per_pixel = mode_cmd->bpp;
	vfbd->base.base.pitches[0] = mode_cmd->pitch;
	vfbd->base.base.depth = mode_cmd->depth;
	vfbd->base.base.width = mode_cmd->width;
	vfbd->base.base.height = mode_cmd->height;
	if (!dev_priv->sou_priv) {
		vfbd->base.pin = vmw_framebuffer_dmabuf_pin;
		vfbd->base.unpin = vmw_framebuffer_dmabuf_unpin;
	}
	vfbd->base.dmabuf = true;
	vfbd->buffer = dmabuf;
	vfbd->base.user_handle = mode_cmd->handle;
	*out = &vfbd->base;

	return 0;

out_err3:
	drm_framebuffer_cleanup(&vfbd->base.base);
out_err2:
	kfree(vfbd);
out_err1:
	return ret;
}

/*
 * Generic Kernel modesetting functions
 */

static struct drm_framebuffer *vmw_kms_fb_create(struct drm_device *dev,
						 struct drm_file *file_priv,
						 struct drm_mode_fb_cmd2 *mode_cmd2)
{
	struct vmw_private *dev_priv = vmw_priv(dev);
	struct ttm_object_file *tfile = vmw_fpriv(file_priv)->tfile;
	struct vmw_framebuffer *vfb = NULL;
	struct vmw_surface *surface = NULL;
	struct vmw_dma_buffer *bo = NULL;
	struct ttm_base_object *user_obj;
<<<<<<< HEAD
=======
	struct drm_mode_fb_cmd mode_cmd;
	u64 required_size;
>>>>>>> 095f979a
	int ret;

	mode_cmd.width = mode_cmd2->width;
	mode_cmd.height = mode_cmd2->height;
	mode_cmd.pitch = mode_cmd2->pitches[0];
	mode_cmd.handle = mode_cmd2->handles[0];
	drm_fb_get_bpp_depth(mode_cmd2->pixel_format, &mode_cmd.depth,
				    &mode_cmd.bpp);

	/**
	 * This code should be conditioned on Screen Objects not being used.
	 * If screen objects are used, we can allocate a GMR to hold the
	 * requested framebuffer.
	 */

<<<<<<< HEAD
	if (!vmw_kms_validate_mode_vram(dev_priv,
					mode_cmd->pitch,
					mode_cmd->height)) {
=======
	required_size = mode_cmd.pitch * mode_cmd.height;
	if (unlikely(required_size > (u64) dev_priv->vram_size)) {
>>>>>>> 095f979a
		DRM_ERROR("VRAM size is too small for requested mode.\n");
		return ERR_PTR(-ENOMEM);
	}

	/*
	 * Take a reference on the user object of the resource
	 * backing the kms fb. This ensures that user-space handle
	 * lookups on that resource will always work as long as
	 * it's registered with a kms framebuffer. This is important,
	 * since vmw_execbuf_process identifies resources in the
	 * command stream using user-space handles.
	 */

	user_obj = ttm_base_object_lookup(tfile, mode_cmd.handle);
	if (unlikely(user_obj == NULL)) {
		DRM_ERROR("Could not locate requested kms frame buffer.\n");
		return ERR_PTR(-ENOENT);
	}

	/**
	 * End conditioned code.
	 */

	/* returns either a dmabuf or surface */
	ret = vmw_user_lookup_handle(dev_priv, tfile,
				     mode_cmd.handle,
				     &surface, &bo);
	if (ret)
		goto err_out;

	/* Create the new framebuffer depending one what we got back */
	if (bo)
		ret = vmw_kms_new_framebuffer_dmabuf(dev_priv, bo, &vfb,
						     &mode_cmd);
	else if (surface)
		ret = vmw_kms_new_framebuffer_surface(dev_priv, file_priv,
						      surface, &vfb, &mode_cmd);
	else
		BUG();

err_out:
	/* vmw_user_lookup_handle takes one ref so does new_fb */
	if (bo)
		vmw_dmabuf_unreference(&bo);
	if (surface)
		vmw_surface_unreference(&surface);

	if (ret) {
		DRM_ERROR("failed to create vmw_framebuffer: %i\n", ret);
		ttm_base_object_unref(&user_obj);
		return ERR_PTR(ret);
	} else
		vfb->user_obj = user_obj;

	return &vfb->base;
}

static struct drm_mode_config_funcs vmw_kms_funcs = {
	.fb_create = vmw_kms_fb_create,
};

int vmw_kms_present(struct vmw_private *dev_priv,
		    struct drm_file *file_priv,
		    struct vmw_framebuffer *vfb,
		    struct vmw_surface *surface,
		    uint32_t sid,
		    int32_t destX, int32_t destY,
		    struct drm_vmw_rect *clips,
		    uint32_t num_clips)
{
	struct vmw_display_unit *units[VMWGFX_NUM_DISPLAY_UNITS];
	struct drm_clip_rect *tmp;
	struct drm_crtc *crtc;
	size_t fifo_size;
	int i, k, num_units;
	int ret = 0; /* silence warning */
	int left, right, top, bottom;

	struct {
		SVGA3dCmdHeader header;
		SVGA3dCmdBlitSurfaceToScreen body;
	} *cmd;
	SVGASignedRect *blits;

	num_units = 0;
	list_for_each_entry(crtc, &dev_priv->dev->mode_config.crtc_list, head) {
		if (crtc->fb != &vfb->base)
			continue;
		units[num_units++] = vmw_crtc_to_du(crtc);
	}

	BUG_ON(surface == NULL);
	BUG_ON(!clips || !num_clips);

	tmp = kzalloc(sizeof(*tmp) * num_clips, GFP_KERNEL);
	if (unlikely(tmp == NULL)) {
		DRM_ERROR("Temporary cliprect memory alloc failed.\n");
		return -ENOMEM;
	}

	fifo_size = sizeof(*cmd) + sizeof(SVGASignedRect) * num_clips;
	cmd = kmalloc(fifo_size, GFP_KERNEL);
	if (unlikely(cmd == NULL)) {
		DRM_ERROR("Failed to allocate temporary fifo memory.\n");
		ret = -ENOMEM;
		goto out_free_tmp;
	}

	left = clips->x;
	right = clips->x + clips->w;
	top = clips->y;
	bottom = clips->y + clips->h;

	for (i = 1; i < num_clips; i++) {
		left = min_t(int, left, (int)clips[i].x);
		right = max_t(int, right, (int)clips[i].x + clips[i].w);
		top = min_t(int, top, (int)clips[i].y);
		bottom = max_t(int, bottom, (int)clips[i].y + clips[i].h);
	}

	/* only need to do this once */
	memset(cmd, 0, fifo_size);
	cmd->header.id = cpu_to_le32(SVGA_3D_CMD_BLIT_SURFACE_TO_SCREEN);

	blits = (SVGASignedRect *)&cmd[1];

	cmd->body.srcRect.left = left;
	cmd->body.srcRect.right = right;
	cmd->body.srcRect.top = top;
	cmd->body.srcRect.bottom = bottom;

	for (i = 0; i < num_clips; i++) {
		tmp[i].x1 = clips[i].x - left;
		tmp[i].x2 = clips[i].x + clips[i].w - left;
		tmp[i].y1 = clips[i].y - top;
		tmp[i].y2 = clips[i].y + clips[i].h - top;
	}

	for (k = 0; k < num_units; k++) {
		struct vmw_display_unit *unit = units[k];
		struct vmw_clip_rect clip;
		int num;

		clip.x1 = left + destX - unit->crtc.x;
		clip.y1 = top + destY - unit->crtc.y;
		clip.x2 = right + destX - unit->crtc.x;
		clip.y2 = bottom + destY - unit->crtc.y;

		/* skip any crtcs that misses the clip region */
		if (clip.x1 >= unit->crtc.mode.hdisplay ||
		    clip.y1 >= unit->crtc.mode.vdisplay ||
		    clip.x2 <= 0 || clip.y2 <= 0)
			continue;

		/*
		 * In order for the clip rects to be correctly scaled
		 * the src and dest rects needs to be the same size.
		 */
		cmd->body.destRect.left = clip.x1;
		cmd->body.destRect.right = clip.x2;
		cmd->body.destRect.top = clip.y1;
		cmd->body.destRect.bottom = clip.y2;

		/* create a clip rect of the crtc in dest coords */
		clip.x2 = unit->crtc.mode.hdisplay - clip.x1;
		clip.y2 = unit->crtc.mode.vdisplay - clip.y1;
		clip.x1 = 0 - clip.x1;
		clip.y1 = 0 - clip.y1;

		/* need to reset sid as it is changed by execbuf */
		cmd->body.srcImage.sid = sid;
		cmd->body.destScreenId = unit->unit;

		/* clip and write blits to cmd stream */
		vmw_clip_cliprects(tmp, num_clips, clip, blits, &num);

		/* if no cliprects hit skip this */
		if (num == 0)
			continue;

		/* recalculate package length */
		fifo_size = sizeof(*cmd) + sizeof(SVGASignedRect) * num;
		cmd->header.size = cpu_to_le32(fifo_size - sizeof(cmd->header));
		ret = vmw_execbuf_process(file_priv, dev_priv, NULL, cmd,
					  fifo_size, 0, NULL);

		if (unlikely(ret != 0))
			break;
	}

	kfree(cmd);
out_free_tmp:
	kfree(tmp);

	return ret;
}

int vmw_kms_readback(struct vmw_private *dev_priv,
		     struct drm_file *file_priv,
		     struct vmw_framebuffer *vfb,
		     struct drm_vmw_fence_rep __user *user_fence_rep,
		     struct drm_vmw_rect *clips,
		     uint32_t num_clips)
{
	struct vmw_framebuffer_dmabuf *vfbd =
		vmw_framebuffer_to_vfbd(&vfb->base);
	struct vmw_dma_buffer *dmabuf = vfbd->buffer;
	struct vmw_display_unit *units[VMWGFX_NUM_DISPLAY_UNITS];
	struct drm_crtc *crtc;
	size_t fifo_size;
	int i, k, ret, num_units, blits_pos;

	struct {
		uint32_t header;
		SVGAFifoCmdDefineGMRFB body;
	} *cmd;
	struct {
		uint32_t header;
		SVGAFifoCmdBlitScreenToGMRFB body;
	} *blits;

	num_units = 0;
	list_for_each_entry(crtc, &dev_priv->dev->mode_config.crtc_list, head) {
		if (crtc->fb != &vfb->base)
			continue;
		units[num_units++] = vmw_crtc_to_du(crtc);
	}

	BUG_ON(dmabuf == NULL);
	BUG_ON(!clips || !num_clips);

	/* take a safe guess at fifo size */
	fifo_size = sizeof(*cmd) + sizeof(*blits) * num_clips * num_units;
	cmd = kmalloc(fifo_size, GFP_KERNEL);
	if (unlikely(cmd == NULL)) {
		DRM_ERROR("Failed to allocate temporary fifo memory.\n");
		return -ENOMEM;
	}

	memset(cmd, 0, fifo_size);
	cmd->header = SVGA_CMD_DEFINE_GMRFB;
	cmd->body.format.bitsPerPixel = vfb->base.bits_per_pixel;
	cmd->body.format.colorDepth = vfb->base.depth;
	cmd->body.format.reserved = 0;
	cmd->body.bytesPerLine = vfb->base.pitches[0];
	cmd->body.ptr.gmrId = vfb->user_handle;
	cmd->body.ptr.offset = 0;

	blits = (void *)&cmd[1];
	blits_pos = 0;
	for (i = 0; i < num_units; i++) {
		struct drm_vmw_rect *c = clips;
		for (k = 0; k < num_clips; k++, c++) {
			/* transform clip coords to crtc origin based coords */
			int clip_x1 = c->x - units[i]->crtc.x;
			int clip_x2 = c->x - units[i]->crtc.x + c->w;
			int clip_y1 = c->y - units[i]->crtc.y;
			int clip_y2 = c->y - units[i]->crtc.y + c->h;
			int dest_x = c->x;
			int dest_y = c->y;

			/* compensate for clipping, we negate
			 * a negative number and add that.
			 */
			if (clip_x1 < 0)
				dest_x += -clip_x1;
			if (clip_y1 < 0)
				dest_y += -clip_y1;

			/* clip */
			clip_x1 = max(clip_x1, 0);
			clip_y1 = max(clip_y1, 0);
			clip_x2 = min(clip_x2, units[i]->crtc.mode.hdisplay);
			clip_y2 = min(clip_y2, units[i]->crtc.mode.vdisplay);

			/* and cull any rects that misses the crtc */
			if (clip_x1 >= units[i]->crtc.mode.hdisplay ||
			    clip_y1 >= units[i]->crtc.mode.vdisplay ||
			    clip_x2 <= 0 || clip_y2 <= 0)
				continue;

			blits[blits_pos].header = SVGA_CMD_BLIT_SCREEN_TO_GMRFB;
			blits[blits_pos].body.srcScreenId = units[i]->unit;
			blits[blits_pos].body.destOrigin.x = dest_x;
			blits[blits_pos].body.destOrigin.y = dest_y;

			blits[blits_pos].body.srcRect.left = clip_x1;
			blits[blits_pos].body.srcRect.top = clip_y1;
			blits[blits_pos].body.srcRect.right = clip_x2;
			blits[blits_pos].body.srcRect.bottom = clip_y2;
			blits_pos++;
		}
	}
	/* reset size here and use calculated exact size from loops */
	fifo_size = sizeof(*cmd) + sizeof(*blits) * blits_pos;

	ret = vmw_execbuf_process(file_priv, dev_priv, NULL, cmd, fifo_size,
				  0, user_fence_rep);

	kfree(cmd);

	return ret;
}

int vmw_kms_init(struct vmw_private *dev_priv)
{
	struct drm_device *dev = dev_priv->dev;
	int ret;

	drm_mode_config_init(dev);
	dev->mode_config.funcs = &vmw_kms_funcs;
	dev->mode_config.min_width = 1;
	dev->mode_config.min_height = 1;
	/* assumed largest fb size */
	dev->mode_config.max_width = 8192;
	dev->mode_config.max_height = 8192;

	ret = vmw_kms_init_screen_object_display(dev_priv);
	if (ret) /* Fallback */
		(void)vmw_kms_init_legacy_display_system(dev_priv);

	return 0;
}

int vmw_kms_close(struct vmw_private *dev_priv)
{
	/*
	 * Docs says we should take the lock before calling this function
	 * but since it destroys encoders and our destructor calls
	 * drm_encoder_cleanup which takes the lock we deadlock.
	 */
	drm_mode_config_cleanup(dev_priv->dev);
	if (dev_priv->sou_priv)
		vmw_kms_close_screen_object_display(dev_priv);
	else
		vmw_kms_close_legacy_display_system(dev_priv);
	return 0;
}

int vmw_kms_cursor_bypass_ioctl(struct drm_device *dev, void *data,
				struct drm_file *file_priv)
{
	struct drm_vmw_cursor_bypass_arg *arg = data;
	struct vmw_display_unit *du;
	struct drm_mode_object *obj;
	struct drm_crtc *crtc;
	int ret = 0;


	mutex_lock(&dev->mode_config.mutex);
	if (arg->flags & DRM_VMW_CURSOR_BYPASS_ALL) {

		list_for_each_entry(crtc, &dev->mode_config.crtc_list, head) {
			du = vmw_crtc_to_du(crtc);
			du->hotspot_x = arg->xhot;
			du->hotspot_y = arg->yhot;
		}

		mutex_unlock(&dev->mode_config.mutex);
		return 0;
	}

	obj = drm_mode_object_find(dev, arg->crtc_id, DRM_MODE_OBJECT_CRTC);
	if (!obj) {
		ret = -EINVAL;
		goto out;
	}

	crtc = obj_to_crtc(obj);
	du = vmw_crtc_to_du(crtc);

	du->hotspot_x = arg->xhot;
	du->hotspot_y = arg->yhot;

out:
	mutex_unlock(&dev->mode_config.mutex);

	return ret;
}

int vmw_kms_write_svga(struct vmw_private *vmw_priv,
			unsigned width, unsigned height, unsigned pitch,
			unsigned bpp, unsigned depth)
{
	if (vmw_priv->capabilities & SVGA_CAP_PITCHLOCK)
		vmw_write(vmw_priv, SVGA_REG_PITCHLOCK, pitch);
	else if (vmw_fifo_have_pitchlock(vmw_priv))
		iowrite32(pitch, vmw_priv->mmio_virt + SVGA_FIFO_PITCHLOCK);
	vmw_write(vmw_priv, SVGA_REG_WIDTH, width);
	vmw_write(vmw_priv, SVGA_REG_HEIGHT, height);
	vmw_write(vmw_priv, SVGA_REG_BITS_PER_PIXEL, bpp);

	if (vmw_read(vmw_priv, SVGA_REG_DEPTH) != depth) {
		DRM_ERROR("Invalid depth %u for %u bpp, host expects %u\n",
			  depth, bpp, vmw_read(vmw_priv, SVGA_REG_DEPTH));
		return -EINVAL;
	}

	return 0;
}

int vmw_kms_save_vga(struct vmw_private *vmw_priv)
{
	struct vmw_vga_topology_state *save;
	uint32_t i;

	vmw_priv->vga_width = vmw_read(vmw_priv, SVGA_REG_WIDTH);
	vmw_priv->vga_height = vmw_read(vmw_priv, SVGA_REG_HEIGHT);
	vmw_priv->vga_bpp = vmw_read(vmw_priv, SVGA_REG_BITS_PER_PIXEL);
	if (vmw_priv->capabilities & SVGA_CAP_PITCHLOCK)
		vmw_priv->vga_pitchlock =
		  vmw_read(vmw_priv, SVGA_REG_PITCHLOCK);
	else if (vmw_fifo_have_pitchlock(vmw_priv))
		vmw_priv->vga_pitchlock = ioread32(vmw_priv->mmio_virt +
						       SVGA_FIFO_PITCHLOCK);

	if (!(vmw_priv->capabilities & SVGA_CAP_DISPLAY_TOPOLOGY))
		return 0;

	vmw_priv->num_displays = vmw_read(vmw_priv,
					  SVGA_REG_NUM_GUEST_DISPLAYS);

	if (vmw_priv->num_displays == 0)
		vmw_priv->num_displays = 1;

	for (i = 0; i < vmw_priv->num_displays; ++i) {
		save = &vmw_priv->vga_save[i];
		vmw_write(vmw_priv, SVGA_REG_DISPLAY_ID, i);
		save->primary = vmw_read(vmw_priv, SVGA_REG_DISPLAY_IS_PRIMARY);
		save->pos_x = vmw_read(vmw_priv, SVGA_REG_DISPLAY_POSITION_X);
		save->pos_y = vmw_read(vmw_priv, SVGA_REG_DISPLAY_POSITION_Y);
		save->width = vmw_read(vmw_priv, SVGA_REG_DISPLAY_WIDTH);
		save->height = vmw_read(vmw_priv, SVGA_REG_DISPLAY_HEIGHT);
		vmw_write(vmw_priv, SVGA_REG_DISPLAY_ID, SVGA_ID_INVALID);
		if (i == 0 && vmw_priv->num_displays == 1 &&
		    save->width == 0 && save->height == 0) {

			/*
			 * It should be fairly safe to assume that these
			 * values are uninitialized.
			 */

			save->width = vmw_priv->vga_width - save->pos_x;
			save->height = vmw_priv->vga_height - save->pos_y;
		}
	}

	return 0;
}

int vmw_kms_restore_vga(struct vmw_private *vmw_priv)
{
	struct vmw_vga_topology_state *save;
	uint32_t i;

	vmw_write(vmw_priv, SVGA_REG_WIDTH, vmw_priv->vga_width);
	vmw_write(vmw_priv, SVGA_REG_HEIGHT, vmw_priv->vga_height);
	vmw_write(vmw_priv, SVGA_REG_BITS_PER_PIXEL, vmw_priv->vga_bpp);
	if (vmw_priv->capabilities & SVGA_CAP_PITCHLOCK)
		vmw_write(vmw_priv, SVGA_REG_PITCHLOCK,
			  vmw_priv->vga_pitchlock);
	else if (vmw_fifo_have_pitchlock(vmw_priv))
		iowrite32(vmw_priv->vga_pitchlock,
			  vmw_priv->mmio_virt + SVGA_FIFO_PITCHLOCK);

	if (!(vmw_priv->capabilities & SVGA_CAP_DISPLAY_TOPOLOGY))
		return 0;

	for (i = 0; i < vmw_priv->num_displays; ++i) {
		save = &vmw_priv->vga_save[i];
		vmw_write(vmw_priv, SVGA_REG_DISPLAY_ID, i);
		vmw_write(vmw_priv, SVGA_REG_DISPLAY_IS_PRIMARY, save->primary);
		vmw_write(vmw_priv, SVGA_REG_DISPLAY_POSITION_X, save->pos_x);
		vmw_write(vmw_priv, SVGA_REG_DISPLAY_POSITION_Y, save->pos_y);
		vmw_write(vmw_priv, SVGA_REG_DISPLAY_WIDTH, save->width);
		vmw_write(vmw_priv, SVGA_REG_DISPLAY_HEIGHT, save->height);
		vmw_write(vmw_priv, SVGA_REG_DISPLAY_ID, SVGA_ID_INVALID);
	}

	return 0;
}

bool vmw_kms_validate_mode_vram(struct vmw_private *dev_priv,
				uint32_t pitch,
				uint32_t height)
{
	return ((u64) pitch * (u64) height) < (u64) dev_priv->vram_size;
}


/**
 * Function called by DRM code called with vbl_lock held.
 */
u32 vmw_get_vblank_counter(struct drm_device *dev, int crtc)
{
	return 0;
}

/**
 * Function called by DRM code called with vbl_lock held.
 */
int vmw_enable_vblank(struct drm_device *dev, int crtc)
{
	return -ENOSYS;
}

/**
 * Function called by DRM code called with vbl_lock held.
 */
void vmw_disable_vblank(struct drm_device *dev, int crtc)
{
}


/*
 * Small shared kms functions.
 */

int vmw_du_update_layout(struct vmw_private *dev_priv, unsigned num,
			 struct drm_vmw_rect *rects)
{
	struct drm_device *dev = dev_priv->dev;
	struct vmw_display_unit *du;
	struct drm_connector *con;

	mutex_lock(&dev->mode_config.mutex);

#if 0
	{
		unsigned int i;

		DRM_INFO("%s: new layout ", __func__);
		for (i = 0; i < num; i++)
			DRM_INFO("(%i, %i %ux%u) ", rects[i].x, rects[i].y,
				 rects[i].w, rects[i].h);
		DRM_INFO("\n");
	}
#endif

	list_for_each_entry(con, &dev->mode_config.connector_list, head) {
		du = vmw_connector_to_du(con);
		if (num > du->unit) {
			du->pref_width = rects[du->unit].w;
			du->pref_height = rects[du->unit].h;
			du->pref_active = true;
			du->gui_x = rects[du->unit].x;
			du->gui_y = rects[du->unit].y;
		} else {
			du->pref_width = 800;
			du->pref_height = 600;
			du->pref_active = false;
		}
		con->status = vmw_du_connector_detect(con, true);
	}

	mutex_unlock(&dev->mode_config.mutex);

	return 0;
}

void vmw_du_crtc_save(struct drm_crtc *crtc)
{
}

void vmw_du_crtc_restore(struct drm_crtc *crtc)
{
}

void vmw_du_crtc_gamma_set(struct drm_crtc *crtc,
			   u16 *r, u16 *g, u16 *b,
			   uint32_t start, uint32_t size)
{
	struct vmw_private *dev_priv = vmw_priv(crtc->dev);
	int i;

	for (i = 0; i < size; i++) {
		DRM_DEBUG("%d r/g/b = 0x%04x / 0x%04x / 0x%04x\n", i,
			  r[i], g[i], b[i]);
		vmw_write(dev_priv, SVGA_PALETTE_BASE + i * 3 + 0, r[i] >> 8);
		vmw_write(dev_priv, SVGA_PALETTE_BASE + i * 3 + 1, g[i] >> 8);
		vmw_write(dev_priv, SVGA_PALETTE_BASE + i * 3 + 2, b[i] >> 8);
	}
}

void vmw_du_connector_dpms(struct drm_connector *connector, int mode)
{
}

void vmw_du_connector_save(struct drm_connector *connector)
{
}

void vmw_du_connector_restore(struct drm_connector *connector)
{
}

enum drm_connector_status
vmw_du_connector_detect(struct drm_connector *connector, bool force)
{
	uint32_t num_displays;
	struct drm_device *dev = connector->dev;
	struct vmw_private *dev_priv = vmw_priv(dev);
	struct vmw_display_unit *du = vmw_connector_to_du(connector);

	mutex_lock(&dev_priv->hw_mutex);
	num_displays = vmw_read(dev_priv, SVGA_REG_NUM_DISPLAYS);
	mutex_unlock(&dev_priv->hw_mutex);

	return ((vmw_connector_to_du(connector)->unit < num_displays &&
		 du->pref_active) ?
		connector_status_connected : connector_status_disconnected);
}

static struct drm_display_mode vmw_kms_connector_builtin[] = {
	/* 640x480@60Hz */
	{ DRM_MODE("640x480", DRM_MODE_TYPE_DRIVER, 25175, 640, 656,
		   752, 800, 0, 480, 489, 492, 525, 0,
		   DRM_MODE_FLAG_NHSYNC | DRM_MODE_FLAG_NVSYNC) },
	/* 800x600@60Hz */
	{ DRM_MODE("800x600", DRM_MODE_TYPE_DRIVER, 40000, 800, 840,
		   968, 1056, 0, 600, 601, 605, 628, 0,
		   DRM_MODE_FLAG_PHSYNC | DRM_MODE_FLAG_PVSYNC) },
	/* 1024x768@60Hz */
	{ DRM_MODE("1024x768", DRM_MODE_TYPE_DRIVER, 65000, 1024, 1048,
		   1184, 1344, 0, 768, 771, 777, 806, 0,
		   DRM_MODE_FLAG_NHSYNC | DRM_MODE_FLAG_NVSYNC) },
	/* 1152x864@75Hz */
	{ DRM_MODE("1152x864", DRM_MODE_TYPE_DRIVER, 108000, 1152, 1216,
		   1344, 1600, 0, 864, 865, 868, 900, 0,
		   DRM_MODE_FLAG_PHSYNC | DRM_MODE_FLAG_PVSYNC) },
	/* 1280x768@60Hz */
	{ DRM_MODE("1280x768", DRM_MODE_TYPE_DRIVER, 79500, 1280, 1344,
		   1472, 1664, 0, 768, 771, 778, 798, 0,
		   DRM_MODE_FLAG_NHSYNC | DRM_MODE_FLAG_PVSYNC) },
	/* 1280x800@60Hz */
	{ DRM_MODE("1280x800", DRM_MODE_TYPE_DRIVER, 83500, 1280, 1352,
		   1480, 1680, 0, 800, 803, 809, 831, 0,
		   DRM_MODE_FLAG_PHSYNC | DRM_MODE_FLAG_NVSYNC) },
	/* 1280x960@60Hz */
	{ DRM_MODE("1280x960", DRM_MODE_TYPE_DRIVER, 108000, 1280, 1376,
		   1488, 1800, 0, 960, 961, 964, 1000, 0,
		   DRM_MODE_FLAG_PHSYNC | DRM_MODE_FLAG_PVSYNC) },
	/* 1280x1024@60Hz */
	{ DRM_MODE("1280x1024", DRM_MODE_TYPE_DRIVER, 108000, 1280, 1328,
		   1440, 1688, 0, 1024, 1025, 1028, 1066, 0,
		   DRM_MODE_FLAG_PHSYNC | DRM_MODE_FLAG_PVSYNC) },
	/* 1360x768@60Hz */
	{ DRM_MODE("1360x768", DRM_MODE_TYPE_DRIVER, 85500, 1360, 1424,
		   1536, 1792, 0, 768, 771, 777, 795, 0,
		   DRM_MODE_FLAG_PHSYNC | DRM_MODE_FLAG_PVSYNC) },
	/* 1440x1050@60Hz */
	{ DRM_MODE("1400x1050", DRM_MODE_TYPE_DRIVER, 121750, 1400, 1488,
		   1632, 1864, 0, 1050, 1053, 1057, 1089, 0,
		   DRM_MODE_FLAG_NHSYNC | DRM_MODE_FLAG_PVSYNC) },
	/* 1440x900@60Hz */
	{ DRM_MODE("1440x900", DRM_MODE_TYPE_DRIVER, 106500, 1440, 1520,
		   1672, 1904, 0, 900, 903, 909, 934, 0,
		   DRM_MODE_FLAG_NHSYNC | DRM_MODE_FLAG_PVSYNC) },
	/* 1600x1200@60Hz */
	{ DRM_MODE("1600x1200", DRM_MODE_TYPE_DRIVER, 162000, 1600, 1664,
		   1856, 2160, 0, 1200, 1201, 1204, 1250, 0,
		   DRM_MODE_FLAG_PHSYNC | DRM_MODE_FLAG_PVSYNC) },
	/* 1680x1050@60Hz */
	{ DRM_MODE("1680x1050", DRM_MODE_TYPE_DRIVER, 146250, 1680, 1784,
		   1960, 2240, 0, 1050, 1053, 1059, 1089, 0,
		   DRM_MODE_FLAG_NHSYNC | DRM_MODE_FLAG_PVSYNC) },
	/* 1792x1344@60Hz */
	{ DRM_MODE("1792x1344", DRM_MODE_TYPE_DRIVER, 204750, 1792, 1920,
		   2120, 2448, 0, 1344, 1345, 1348, 1394, 0,
		   DRM_MODE_FLAG_NHSYNC | DRM_MODE_FLAG_PVSYNC) },
	/* 1853x1392@60Hz */
	{ DRM_MODE("1856x1392", DRM_MODE_TYPE_DRIVER, 218250, 1856, 1952,
		   2176, 2528, 0, 1392, 1393, 1396, 1439, 0,
		   DRM_MODE_FLAG_NHSYNC | DRM_MODE_FLAG_PVSYNC) },
	/* 1920x1200@60Hz */
	{ DRM_MODE("1920x1200", DRM_MODE_TYPE_DRIVER, 193250, 1920, 2056,
		   2256, 2592, 0, 1200, 1203, 1209, 1245, 0,
		   DRM_MODE_FLAG_NHSYNC | DRM_MODE_FLAG_PVSYNC) },
	/* 1920x1440@60Hz */
	{ DRM_MODE("1920x1440", DRM_MODE_TYPE_DRIVER, 234000, 1920, 2048,
		   2256, 2600, 0, 1440, 1441, 1444, 1500, 0,
		   DRM_MODE_FLAG_NHSYNC | DRM_MODE_FLAG_PVSYNC) },
	/* 2560x1600@60Hz */
	{ DRM_MODE("2560x1600", DRM_MODE_TYPE_DRIVER, 348500, 2560, 2752,
		   3032, 3504, 0, 1600, 1603, 1609, 1658, 0,
		   DRM_MODE_FLAG_NHSYNC | DRM_MODE_FLAG_PVSYNC) },
	/* Terminate */
	{ DRM_MODE("", 0, 0, 0, 0, 0, 0, 0, 0, 0, 0, 0, 0, 0) },
};

/**
 * vmw_guess_mode_timing - Provide fake timings for a
 * 60Hz vrefresh mode.
 *
 * @mode - Pointer to a struct drm_display_mode with hdisplay and vdisplay
 * members filled in.
 */
static void vmw_guess_mode_timing(struct drm_display_mode *mode)
{
	mode->hsync_start = mode->hdisplay + 50;
	mode->hsync_end = mode->hsync_start + 50;
	mode->htotal = mode->hsync_end + 50;

	mode->vsync_start = mode->vdisplay + 50;
	mode->vsync_end = mode->vsync_start + 50;
	mode->vtotal = mode->vsync_end + 50;

	mode->clock = (u32)mode->htotal * (u32)mode->vtotal / 100 * 6;
	mode->vrefresh = drm_mode_vrefresh(mode);
}


int vmw_du_connector_fill_modes(struct drm_connector *connector,
				uint32_t max_width, uint32_t max_height)
{
	struct vmw_display_unit *du = vmw_connector_to_du(connector);
	struct drm_device *dev = connector->dev;
	struct vmw_private *dev_priv = vmw_priv(dev);
	struct drm_display_mode *mode = NULL;
	struct drm_display_mode *bmode;
	struct drm_display_mode prefmode = { DRM_MODE("preferred",
		DRM_MODE_TYPE_DRIVER | DRM_MODE_TYPE_PREFERRED,
		0, 0, 0, 0, 0, 0, 0, 0, 0, 0, 0,
		DRM_MODE_FLAG_NHSYNC | DRM_MODE_FLAG_PVSYNC)
	};
	int i;

	/* Add preferred mode */
	{
		mode = drm_mode_duplicate(dev, &prefmode);
		if (!mode)
			return 0;
		mode->hdisplay = du->pref_width;
		mode->vdisplay = du->pref_height;
		vmw_guess_mode_timing(mode);

		if (vmw_kms_validate_mode_vram(dev_priv, mode->hdisplay * 2,
					       mode->vdisplay)) {
			drm_mode_probed_add(connector, mode);
		} else {
			drm_mode_destroy(dev, mode);
			mode = NULL;
		}

		if (du->pref_mode) {
			list_del_init(&du->pref_mode->head);
			drm_mode_destroy(dev, du->pref_mode);
		}

		/* mode might be null here, this is intended */
		du->pref_mode = mode;
	}

	for (i = 0; vmw_kms_connector_builtin[i].type != 0; i++) {
		bmode = &vmw_kms_connector_builtin[i];
		if (bmode->hdisplay > max_width ||
		    bmode->vdisplay > max_height)
			continue;

		if (!vmw_kms_validate_mode_vram(dev_priv, bmode->hdisplay * 2,
						bmode->vdisplay))
			continue;

		mode = drm_mode_duplicate(dev, bmode);
		if (!mode)
			return 0;
		mode->vrefresh = drm_mode_vrefresh(mode);

		drm_mode_probed_add(connector, mode);
	}

	/* Move the prefered mode first, help apps pick the right mode. */
	if (du->pref_mode)
		list_move(&du->pref_mode->head, &connector->probed_modes);

	drm_mode_connector_list_update(connector);

	return 1;
}

int vmw_du_connector_set_property(struct drm_connector *connector,
				  struct drm_property *property,
				  uint64_t val)
{
	return 0;
}


int vmw_kms_update_layout_ioctl(struct drm_device *dev, void *data,
				struct drm_file *file_priv)
{
	struct vmw_private *dev_priv = vmw_priv(dev);
	struct drm_vmw_update_layout_arg *arg =
		(struct drm_vmw_update_layout_arg *)data;
	struct vmw_master *vmaster = vmw_master(file_priv->master);
	void __user *user_rects;
	struct drm_vmw_rect *rects;
	unsigned rects_size;
	int ret;
	int i;
	struct drm_mode_config *mode_config = &dev->mode_config;

	ret = ttm_read_lock(&vmaster->lock, true);
	if (unlikely(ret != 0))
		return ret;

	if (!arg->num_outputs) {
		struct drm_vmw_rect def_rect = {0, 0, 800, 600};
		vmw_du_update_layout(dev_priv, 1, &def_rect);
		goto out_unlock;
	}

	rects_size = arg->num_outputs * sizeof(struct drm_vmw_rect);
	rects = kcalloc(arg->num_outputs, sizeof(struct drm_vmw_rect),
			GFP_KERNEL);
	if (unlikely(!rects)) {
		ret = -ENOMEM;
		goto out_unlock;
	}

	user_rects = (void __user *)(unsigned long)arg->rects;
	ret = copy_from_user(rects, user_rects, rects_size);
	if (unlikely(ret != 0)) {
		DRM_ERROR("Failed to get rects.\n");
		ret = -EFAULT;
		goto out_free;
	}

	for (i = 0; i < arg->num_outputs; ++i) {
		if (rects[i].x < 0 ||
		    rects[i].y < 0 ||
		    rects[i].x + rects[i].w > mode_config->max_width ||
		    rects[i].y + rects[i].h > mode_config->max_height) {
			DRM_ERROR("Invalid GUI layout.\n");
			ret = -EINVAL;
			goto out_free;
		}
	}

	vmw_du_update_layout(dev_priv, arg->num_outputs, rects);

out_free:
	kfree(rects);
out_unlock:
	ttm_read_unlock(&vmaster->lock);
	return ret;
}<|MERGE_RESOLUTION|>--- conflicted
+++ resolved
@@ -1093,11 +1093,7 @@
 	struct vmw_surface *surface = NULL;
 	struct vmw_dma_buffer *bo = NULL;
 	struct ttm_base_object *user_obj;
-<<<<<<< HEAD
-=======
 	struct drm_mode_fb_cmd mode_cmd;
-	u64 required_size;
->>>>>>> 095f979a
 	int ret;
 
 	mode_cmd.width = mode_cmd2->width;
@@ -1113,14 +1109,9 @@
 	 * requested framebuffer.
 	 */
 
-<<<<<<< HEAD
 	if (!vmw_kms_validate_mode_vram(dev_priv,
-					mode_cmd->pitch,
-					mode_cmd->height)) {
-=======
-	required_size = mode_cmd.pitch * mode_cmd.height;
-	if (unlikely(required_size > (u64) dev_priv->vram_size)) {
->>>>>>> 095f979a
+					mode_cmd.pitch,
+					mode_cmd.height)) {
 		DRM_ERROR("VRAM size is too small for requested mode.\n");
 		return ERR_PTR(-ENOMEM);
 	}
