/*
 * Copyright (c) 2012 Qualcomm Atheros, Inc.
 *
 * Permission to use, copy, modify, and/or distribute this software for any
 * purpose with or without fee is hereby granted, provided that the above
 * copyright notice and this permission notice appear in all copies.
 *
 * THE SOFTWARE IS PROVIDED "AS IS" AND THE AUTHOR DISCLAIMS ALL WARRANTIES
 * WITH REGARD TO THIS SOFTWARE INCLUDING ALL IMPLIED WARRANTIES OF
 * MERCHANTABILITY AND FITNESS. IN NO EVENT SHALL THE AUTHOR BE LIABLE FOR
 * ANY SPECIAL, DIRECT, INDIRECT, OR CONSEQUENTIAL DAMAGES OR ANY DAMAGES
 * WHATSOEVER RESULTING FROM LOSS OF USE, DATA OR PROFITS, WHETHER IN AN
 * ACTION OF CONTRACT, NEGLIGENCE OR OTHER TORTIOUS ACTION, ARISING OUT OF
 * OR IN CONNECTION WITH THE USE OR PERFORMANCE OF THIS SOFTWARE.
 */

#include "ath9k.h"

/*
 * AR9285
 * ======
 *
 * EEPROM has 2 4-bit fields containing the card configuration.
 *
 * antdiv_ctl1:
 * ------------
 * bb_enable_ant_div_lnadiv : 1
 * bb_ant_div_alt_gaintb    : 1
 * bb_ant_div_main_gaintb   : 1
 * bb_enable_ant_fast_div   : 1
 *
 * antdiv_ctl2:
 * -----------
 * bb_ant_div_alt_lnaconf  : 2
 * bb_ant_div_main_lnaconf : 2
 *
 * The EEPROM bits are used as follows:
 * ------------------------------------
 *
 * bb_enable_ant_div_lnadiv      - Enable LNA path rx antenna diversity/combining.
 *                                 Set in AR_PHY_MULTICHAIN_GAIN_CTL.
 *
 * bb_ant_div_[alt/main]_gaintb  - 0 -> Antenna config Alt/Main uses gaintable 0
 *                                 1 -> Antenna config Alt/Main uses gaintable 1
 *                                 Set in AR_PHY_MULTICHAIN_GAIN_CTL.
 *
 * bb_enable_ant_fast_div        - Enable fast antenna diversity.
 *                                 Set in AR_PHY_CCK_DETECT.
 *
 * bb_ant_div_[alt/main]_lnaconf - Alt/Main LNA diversity/combining input config.
 *                                 Set in AR_PHY_MULTICHAIN_GAIN_CTL.
 *                                 10=LNA1
 *                                 01=LNA2
 *                                 11=LNA1+LNA2
 *                                 00=LNA1-LNA2
 *
 * AR9485 / AR9565 / AR9331
 * ========================
 *
 * The same bits are present in the EEPROM, but the location in the
 * EEPROM is different (ant_div_control in ar9300_BaseExtension_1).
 *
 * ant_div_alt_lnaconf      ==> bit 0~1
 * ant_div_main_lnaconf     ==> bit 2~3
 * ant_div_alt_gaintb       ==> bit 4
 * ant_div_main_gaintb      ==> bit 5
 * enable_ant_div_lnadiv    ==> bit 6
 * enable_ant_fast_div      ==> bit 7
 */

static inline bool ath_is_alt_ant_ratio_better(struct ath_ant_comb *antcomb,
					       int alt_ratio, int maxdelta,
					       int mindelta, int main_rssi_avg,
					       int alt_rssi_avg, int pkt_count)
{
	if (pkt_count <= 50)
		return false;

	if (alt_rssi_avg > main_rssi_avg + mindelta)
		return true;

	if (alt_ratio >= antcomb->ant_ratio2 &&
	    alt_rssi_avg >= antcomb->low_rssi_thresh &&
	    (alt_rssi_avg > main_rssi_avg + maxdelta))
		return true;

	return false;
}

static inline bool ath_ant_div_comb_alt_check(struct ath_hw_antcomb_conf *conf,
					      struct ath_ant_comb *antcomb,
					      int alt_ratio, int alt_rssi_avg,
					      int main_rssi_avg)
{
	bool result, set1, set2;

	result = set1 = set2 = false;

	if (conf->main_lna_conf == ATH_ANT_DIV_COMB_LNA2 &&
	    conf->alt_lna_conf == ATH_ANT_DIV_COMB_LNA1)
		set1 = true;

	if (conf->main_lna_conf == ATH_ANT_DIV_COMB_LNA1 &&
	    conf->alt_lna_conf == ATH_ANT_DIV_COMB_LNA2)
		set2 = true;

	switch (conf->div_group) {
	case 0:
		if (alt_ratio > ATH_ANT_DIV_COMB_ALT_ANT_RATIO)
			result = true;
		break;
	case 1:
	case 2:
		if (alt_rssi_avg < 4 || alt_rssi_avg < antcomb->low_rssi_thresh)
			break;

		if ((set1 && (alt_rssi_avg >= (main_rssi_avg - 5))) ||
		    (set2 && (alt_rssi_avg >= (main_rssi_avg - 2))) ||
		    (alt_ratio > antcomb->ant_ratio))
			result = true;

		break;
	case 3:
		if (alt_rssi_avg < 4 || alt_rssi_avg < antcomb->low_rssi_thresh)
			break;

		if ((set1 && (alt_rssi_avg >= (main_rssi_avg - 3))) ||
		    (set2 && (alt_rssi_avg >= (main_rssi_avg + 3))) ||
		    (alt_ratio > antcomb->ant_ratio))
			result = true;

		break;
	}

	return result;
}

static void ath_lnaconf_alt_good_scan(struct ath_ant_comb *antcomb,
				      struct ath_hw_antcomb_conf ant_conf,
				      int main_rssi_avg)
{
	antcomb->quick_scan_cnt = 0;

	if (ant_conf.main_lna_conf == ATH_ANT_DIV_COMB_LNA2)
		antcomb->rssi_lna2 = main_rssi_avg;
	else if (ant_conf.main_lna_conf == ATH_ANT_DIV_COMB_LNA1)
		antcomb->rssi_lna1 = main_rssi_avg;

	switch ((ant_conf.main_lna_conf << 4) | ant_conf.alt_lna_conf) {
	case 0x10: /* LNA2 A-B */
		antcomb->main_conf = ATH_ANT_DIV_COMB_LNA1_MINUS_LNA2;
		antcomb->first_quick_scan_conf =
			ATH_ANT_DIV_COMB_LNA1_PLUS_LNA2;
		antcomb->second_quick_scan_conf = ATH_ANT_DIV_COMB_LNA1;
		break;
	case 0x20: /* LNA1 A-B */
		antcomb->main_conf = ATH_ANT_DIV_COMB_LNA1_MINUS_LNA2;
		antcomb->first_quick_scan_conf =
			ATH_ANT_DIV_COMB_LNA1_PLUS_LNA2;
		antcomb->second_quick_scan_conf = ATH_ANT_DIV_COMB_LNA2;
		break;
	case 0x21: /* LNA1 LNA2 */
		antcomb->main_conf = ATH_ANT_DIV_COMB_LNA2;
		antcomb->first_quick_scan_conf =
			ATH_ANT_DIV_COMB_LNA1_MINUS_LNA2;
		antcomb->second_quick_scan_conf =
			ATH_ANT_DIV_COMB_LNA1_PLUS_LNA2;
		break;
	case 0x12: /* LNA2 LNA1 */
		antcomb->main_conf = ATH_ANT_DIV_COMB_LNA1;
		antcomb->first_quick_scan_conf =
			ATH_ANT_DIV_COMB_LNA1_MINUS_LNA2;
		antcomb->second_quick_scan_conf =
			ATH_ANT_DIV_COMB_LNA1_PLUS_LNA2;
		break;
	case 0x13: /* LNA2 A+B */
		antcomb->main_conf = ATH_ANT_DIV_COMB_LNA1_PLUS_LNA2;
		antcomb->first_quick_scan_conf =
			ATH_ANT_DIV_COMB_LNA1_MINUS_LNA2;
		antcomb->second_quick_scan_conf = ATH_ANT_DIV_COMB_LNA1;
		break;
	case 0x23: /* LNA1 A+B */
		antcomb->main_conf = ATH_ANT_DIV_COMB_LNA1_PLUS_LNA2;
		antcomb->first_quick_scan_conf =
			ATH_ANT_DIV_COMB_LNA1_MINUS_LNA2;
		antcomb->second_quick_scan_conf = ATH_ANT_DIV_COMB_LNA2;
		break;
	default:
		break;
	}
}

static void ath_ant_set_alt_ratio(struct ath_ant_comb *antcomb,
				  struct ath_hw_antcomb_conf *conf)
{
	/* set alt to the conf with maximun ratio */
	if (antcomb->first_ratio && antcomb->second_ratio) {
		if (antcomb->rssi_second > antcomb->rssi_third) {
			/* first alt*/
			if ((antcomb->first_quick_scan_conf == ATH_ANT_DIV_COMB_LNA1) ||
			    (antcomb->first_quick_scan_conf == ATH_ANT_DIV_COMB_LNA2))
				/* Set alt LNA1 or LNA2*/
				if (conf->main_lna_conf == ATH_ANT_DIV_COMB_LNA2)
					conf->alt_lna_conf = ATH_ANT_DIV_COMB_LNA1;
				else
					conf->alt_lna_conf = ATH_ANT_DIV_COMB_LNA2;
			else
				/* Set alt to A+B or A-B */
				conf->alt_lna_conf =
					antcomb->first_quick_scan_conf;
		} else if ((antcomb->second_quick_scan_conf == ATH_ANT_DIV_COMB_LNA1) ||
			   (antcomb->second_quick_scan_conf == ATH_ANT_DIV_COMB_LNA2)) {
			/* Set alt LNA1 or LNA2 */
			if (conf->main_lna_conf == ATH_ANT_DIV_COMB_LNA2)
				conf->alt_lna_conf = ATH_ANT_DIV_COMB_LNA1;
			else
				conf->alt_lna_conf = ATH_ANT_DIV_COMB_LNA2;
		} else {
			/* Set alt to A+B or A-B */
			conf->alt_lna_conf = antcomb->second_quick_scan_conf;
		}
	} else if (antcomb->first_ratio) {
		/* first alt */
		if ((antcomb->first_quick_scan_conf == ATH_ANT_DIV_COMB_LNA1) ||
		    (antcomb->first_quick_scan_conf == ATH_ANT_DIV_COMB_LNA2))
			/* Set alt LNA1 or LNA2 */
			if (conf->main_lna_conf == ATH_ANT_DIV_COMB_LNA2)
				conf->alt_lna_conf = ATH_ANT_DIV_COMB_LNA1;
			else
				conf->alt_lna_conf = ATH_ANT_DIV_COMB_LNA2;
		else
			/* Set alt to A+B or A-B */
			conf->alt_lna_conf = antcomb->first_quick_scan_conf;
	} else if (antcomb->second_ratio) {
		/* second alt */
		if ((antcomb->second_quick_scan_conf == ATH_ANT_DIV_COMB_LNA1) ||
		    (antcomb->second_quick_scan_conf == ATH_ANT_DIV_COMB_LNA2))
			/* Set alt LNA1 or LNA2 */
			if (conf->main_lna_conf == ATH_ANT_DIV_COMB_LNA2)
				conf->alt_lna_conf = ATH_ANT_DIV_COMB_LNA1;
			else
				conf->alt_lna_conf = ATH_ANT_DIV_COMB_LNA2;
		else
			/* Set alt to A+B or A-B */
			conf->alt_lna_conf = antcomb->second_quick_scan_conf;
	} else {
		/* main is largest */
		if ((antcomb->main_conf == ATH_ANT_DIV_COMB_LNA1) ||
		    (antcomb->main_conf == ATH_ANT_DIV_COMB_LNA2))
			/* Set alt LNA1 or LNA2 */
			if (conf->main_lna_conf == ATH_ANT_DIV_COMB_LNA2)
				conf->alt_lna_conf = ATH_ANT_DIV_COMB_LNA1;
			else
				conf->alt_lna_conf = ATH_ANT_DIV_COMB_LNA2;
		else
			/* Set alt to A+B or A-B */
			conf->alt_lna_conf = antcomb->main_conf;
	}
}

static void ath_select_ant_div_from_quick_scan(struct ath_ant_comb *antcomb,
				       struct ath_hw_antcomb_conf *div_ant_conf,
				       int main_rssi_avg, int alt_rssi_avg,
				       int alt_ratio)
{
	/* alt_good */
	switch (antcomb->quick_scan_cnt) {
	case 0:
		/* set alt to main, and alt to first conf */
		div_ant_conf->main_lna_conf = antcomb->main_conf;
		div_ant_conf->alt_lna_conf = antcomb->first_quick_scan_conf;
		break;
	case 1:
		/* set alt to main, and alt to first conf */
		div_ant_conf->main_lna_conf = antcomb->main_conf;
		div_ant_conf->alt_lna_conf = antcomb->second_quick_scan_conf;
		antcomb->rssi_first = main_rssi_avg;
		antcomb->rssi_second = alt_rssi_avg;

		if (antcomb->main_conf == ATH_ANT_DIV_COMB_LNA1) {
			/* main is LNA1 */
			if (ath_is_alt_ant_ratio_better(antcomb, alt_ratio,
						ATH_ANT_DIV_COMB_LNA1_DELTA_HI,
						ATH_ANT_DIV_COMB_LNA1_DELTA_LOW,
						main_rssi_avg, alt_rssi_avg,
						antcomb->total_pkt_count))
				antcomb->first_ratio = true;
			else
				antcomb->first_ratio = false;
		} else if (antcomb->main_conf == ATH_ANT_DIV_COMB_LNA2) {
			if (ath_is_alt_ant_ratio_better(antcomb, alt_ratio,
						ATH_ANT_DIV_COMB_LNA1_DELTA_MID,
						ATH_ANT_DIV_COMB_LNA1_DELTA_LOW,
						main_rssi_avg, alt_rssi_avg,
						antcomb->total_pkt_count))
				antcomb->first_ratio = true;
			else
				antcomb->first_ratio = false;
		} else {
			if (ath_is_alt_ant_ratio_better(antcomb, alt_ratio,
						ATH_ANT_DIV_COMB_LNA1_DELTA_HI,
						0,
						main_rssi_avg, alt_rssi_avg,
						antcomb->total_pkt_count))
				antcomb->first_ratio = true;
			else
				antcomb->first_ratio = false;
		}
		break;
	case 2:
		antcomb->alt_good = false;
		antcomb->scan_not_start = false;
		antcomb->scan = false;
		antcomb->rssi_first = main_rssi_avg;
		antcomb->rssi_third = alt_rssi_avg;

		switch(antcomb->second_quick_scan_conf) {
		case ATH_ANT_DIV_COMB_LNA1:
			antcomb->rssi_lna1 = alt_rssi_avg;
			break;
		case ATH_ANT_DIV_COMB_LNA2:
			antcomb->rssi_lna2 = alt_rssi_avg;
			break;
		case ATH_ANT_DIV_COMB_LNA1_PLUS_LNA2:
			if (antcomb->main_conf == ATH_ANT_DIV_COMB_LNA2)
				antcomb->rssi_lna2 = main_rssi_avg;
			else if (antcomb->main_conf == ATH_ANT_DIV_COMB_LNA1)
				antcomb->rssi_lna1 = main_rssi_avg;
			break;
		default:
			break;
		}

		if (antcomb->rssi_lna2 > antcomb->rssi_lna1 +
		    div_ant_conf->lna1_lna2_switch_delta)
			div_ant_conf->main_lna_conf = ATH_ANT_DIV_COMB_LNA2;
		else
			div_ant_conf->main_lna_conf = ATH_ANT_DIV_COMB_LNA1;

		if (antcomb->main_conf == ATH_ANT_DIV_COMB_LNA1) {
			if (ath_is_alt_ant_ratio_better(antcomb, alt_ratio,
						ATH_ANT_DIV_COMB_LNA1_DELTA_HI,
						ATH_ANT_DIV_COMB_LNA1_DELTA_LOW,
						main_rssi_avg, alt_rssi_avg,
						antcomb->total_pkt_count))
				antcomb->second_ratio = true;
			else
				antcomb->second_ratio = false;
		} else if (antcomb->main_conf == ATH_ANT_DIV_COMB_LNA2) {
			if (ath_is_alt_ant_ratio_better(antcomb, alt_ratio,
						ATH_ANT_DIV_COMB_LNA1_DELTA_MID,
						ATH_ANT_DIV_COMB_LNA1_DELTA_LOW,
						main_rssi_avg, alt_rssi_avg,
						antcomb->total_pkt_count))
				antcomb->second_ratio = true;
			else
				antcomb->second_ratio = false;
		} else {
			if (ath_is_alt_ant_ratio_better(antcomb, alt_ratio,
						ATH_ANT_DIV_COMB_LNA1_DELTA_HI,
						0,
						main_rssi_avg, alt_rssi_avg,
						antcomb->total_pkt_count))
				antcomb->second_ratio = true;
			else
				antcomb->second_ratio = false;
		}

		ath_ant_set_alt_ratio(antcomb, div_ant_conf);

		break;
	default:
		break;
	}
}

static void ath_ant_div_conf_fast_divbias(struct ath_hw_antcomb_conf *ant_conf,
					  struct ath_ant_comb *antcomb,
					  int alt_ratio)
{
	ant_conf->main_gaintb = 0;
	ant_conf->alt_gaintb = 0;

	if (ant_conf->div_group == 0) {
		/* Adjust the fast_div_bias based on main and alt lna conf */
		switch ((ant_conf->main_lna_conf << 4) |
				ant_conf->alt_lna_conf) {
		case 0x01: /* A-B LNA2 */
			ant_conf->fast_div_bias = 0x3b;
			break;
		case 0x02: /* A-B LNA1 */
			ant_conf->fast_div_bias = 0x3d;
			break;
		case 0x03: /* A-B A+B */
			ant_conf->fast_div_bias = 0x1;
			break;
		case 0x10: /* LNA2 A-B */
			ant_conf->fast_div_bias = 0x7;
			break;
		case 0x12: /* LNA2 LNA1 */
			ant_conf->fast_div_bias = 0x2;
			break;
		case 0x13: /* LNA2 A+B */
			ant_conf->fast_div_bias = 0x7;
			break;
		case 0x20: /* LNA1 A-B */
			ant_conf->fast_div_bias = 0x6;
			break;
		case 0x21: /* LNA1 LNA2 */
			ant_conf->fast_div_bias = 0x0;
			break;
		case 0x23: /* LNA1 A+B */
			ant_conf->fast_div_bias = 0x6;
			break;
		case 0x30: /* A+B A-B */
			ant_conf->fast_div_bias = 0x1;
			break;
		case 0x31: /* A+B LNA2 */
			ant_conf->fast_div_bias = 0x3b;
			break;
		case 0x32: /* A+B LNA1 */
			ant_conf->fast_div_bias = 0x3d;
			break;
		default:
			break;
		}
	} else if (ant_conf->div_group == 1) {
		/* Adjust the fast_div_bias based on main and alt_lna_conf */
		switch ((ant_conf->main_lna_conf << 4) |
			ant_conf->alt_lna_conf) {
		case 0x01: /* A-B LNA2 */
			ant_conf->fast_div_bias = 0x1;
			break;
		case 0x02: /* A-B LNA1 */
			ant_conf->fast_div_bias = 0x1;
			break;
		case 0x03: /* A-B A+B */
			ant_conf->fast_div_bias = 0x1;
			break;
		case 0x10: /* LNA2 A-B */
			if (!(antcomb->scan) &&
			    (alt_ratio > ATH_ANT_DIV_COMB_ALT_ANT_RATIO))
				ant_conf->fast_div_bias = 0x3f;
			else
				ant_conf->fast_div_bias = 0x1;
			break;
		case 0x12: /* LNA2 LNA1 */
			ant_conf->fast_div_bias = 0x1;
			break;
		case 0x13: /* LNA2 A+B */
			if (!(antcomb->scan) &&
			    (alt_ratio > ATH_ANT_DIV_COMB_ALT_ANT_RATIO))
				ant_conf->fast_div_bias = 0x3f;
			else
				ant_conf->fast_div_bias = 0x1;
			break;
		case 0x20: /* LNA1 A-B */
			if (!(antcomb->scan) &&
			    (alt_ratio > ATH_ANT_DIV_COMB_ALT_ANT_RATIO))
				ant_conf->fast_div_bias = 0x3f;
			else
				ant_conf->fast_div_bias = 0x1;
			break;
		case 0x21: /* LNA1 LNA2 */
			ant_conf->fast_div_bias = 0x1;
			break;
		case 0x23: /* LNA1 A+B */
			if (!(antcomb->scan) &&
			    (alt_ratio > ATH_ANT_DIV_COMB_ALT_ANT_RATIO))
				ant_conf->fast_div_bias = 0x3f;
			else
				ant_conf->fast_div_bias = 0x1;
			break;
		case 0x30: /* A+B A-B */
			ant_conf->fast_div_bias = 0x1;
			break;
		case 0x31: /* A+B LNA2 */
			ant_conf->fast_div_bias = 0x1;
			break;
		case 0x32: /* A+B LNA1 */
			ant_conf->fast_div_bias = 0x1;
			break;
		default:
			break;
		}
	} else if (ant_conf->div_group == 2) {
		/* Adjust the fast_div_bias based on main and alt_lna_conf */
		switch ((ant_conf->main_lna_conf << 4) |
				ant_conf->alt_lna_conf) {
		case 0x01: /* A-B LNA2 */
			ant_conf->fast_div_bias = 0x1;
			break;
		case 0x02: /* A-B LNA1 */
			ant_conf->fast_div_bias = 0x1;
			break;
		case 0x03: /* A-B A+B */
			ant_conf->fast_div_bias = 0x1;
			break;
		case 0x10: /* LNA2 A-B */
			if (!antcomb->scan && (alt_ratio > antcomb->ant_ratio))
				ant_conf->fast_div_bias = 0x1;
			else
				ant_conf->fast_div_bias = 0x2;
			break;
		case 0x12: /* LNA2 LNA1 */
			ant_conf->fast_div_bias = 0x1;
			break;
		case 0x13: /* LNA2 A+B */
			if (!antcomb->scan && (alt_ratio > antcomb->ant_ratio))
				ant_conf->fast_div_bias = 0x1;
			else
				ant_conf->fast_div_bias = 0x2;
			break;
		case 0x20: /* LNA1 A-B */
			if (!antcomb->scan && (alt_ratio > antcomb->ant_ratio))
				ant_conf->fast_div_bias = 0x1;
			else
				ant_conf->fast_div_bias = 0x2;
			break;
		case 0x21: /* LNA1 LNA2 */
			ant_conf->fast_div_bias = 0x1;
			break;
		case 0x23: /* LNA1 A+B */
			if (!antcomb->scan && (alt_ratio > antcomb->ant_ratio))
				ant_conf->fast_div_bias = 0x1;
			else
				ant_conf->fast_div_bias = 0x2;
			break;
		case 0x30: /* A+B A-B */
			ant_conf->fast_div_bias = 0x1;
			break;
		case 0x31: /* A+B LNA2 */
			ant_conf->fast_div_bias = 0x1;
			break;
		case 0x32: /* A+B LNA1 */
			ant_conf->fast_div_bias = 0x1;
			break;
		default:
			break;
		}

		if (antcomb->fast_div_bias)
			ant_conf->fast_div_bias = antcomb->fast_div_bias;
	} else if (ant_conf->div_group == 3) {
		switch ((ant_conf->main_lna_conf << 4) |
			ant_conf->alt_lna_conf) {
		case 0x01: /* A-B LNA2 */
			ant_conf->fast_div_bias = 0x1;
			break;
		case 0x02: /* A-B LNA1 */
			ant_conf->fast_div_bias = 0x39;
			break;
		case 0x03: /* A-B A+B */
			ant_conf->fast_div_bias = 0x1;
			break;
		case 0x10: /* LNA2 A-B */
			ant_conf->fast_div_bias = 0x2;
			break;
		case 0x12: /* LNA2 LNA1 */
			ant_conf->fast_div_bias = 0x3f;
			break;
		case 0x13: /* LNA2 A+B */
			ant_conf->fast_div_bias = 0x2;
			break;
		case 0x20: /* LNA1 A-B */
			ant_conf->fast_div_bias = 0x3;
			break;
		case 0x21: /* LNA1 LNA2 */
			ant_conf->fast_div_bias = 0x3;
			break;
		case 0x23: /* LNA1 A+B */
			ant_conf->fast_div_bias = 0x3;
			break;
		case 0x30: /* A+B A-B */
			ant_conf->fast_div_bias = 0x1;
			break;
		case 0x31: /* A+B LNA2 */
			ant_conf->fast_div_bias = 0x6;
			break;
		case 0x32: /* A+B LNA1 */
			ant_conf->fast_div_bias = 0x1;
			break;
		default:
			break;
		}
	}
}

static void ath_ant_try_scan(struct ath_ant_comb *antcomb,
			     struct ath_hw_antcomb_conf *conf,
			     int curr_alt_set, int alt_rssi_avg,
			     int main_rssi_avg)
{
	switch (curr_alt_set) {
	case ATH_ANT_DIV_COMB_LNA2:
		antcomb->rssi_lna2 = alt_rssi_avg;
		antcomb->rssi_lna1 = main_rssi_avg;
		antcomb->scan = true;
		/* set to A+B */
		conf->main_lna_conf = ATH_ANT_DIV_COMB_LNA1;
		conf->alt_lna_conf = ATH_ANT_DIV_COMB_LNA1_PLUS_LNA2;
		break;
	case ATH_ANT_DIV_COMB_LNA1:
		antcomb->rssi_lna1 = alt_rssi_avg;
		antcomb->rssi_lna2 = main_rssi_avg;
		antcomb->scan = true;
		/* set to A+B */
		conf->main_lna_conf = ATH_ANT_DIV_COMB_LNA2;
		conf->alt_lna_conf = ATH_ANT_DIV_COMB_LNA1_PLUS_LNA2;
		break;
	case ATH_ANT_DIV_COMB_LNA1_PLUS_LNA2:
		antcomb->rssi_add = alt_rssi_avg;
		antcomb->scan = true;
		/* set to A-B */
		conf->alt_lna_conf = ATH_ANT_DIV_COMB_LNA1_MINUS_LNA2;
		break;
	case ATH_ANT_DIV_COMB_LNA1_MINUS_LNA2:
		antcomb->rssi_sub = alt_rssi_avg;
		antcomb->scan = false;
		if (antcomb->rssi_lna2 >
<<<<<<< HEAD
		    (antcomb->rssi_lna1 + ATH_ANT_DIV_COMB_LNA1_LNA2_SWITCH_DELTA)) {
=======
		    (antcomb->rssi_lna1 + conf->lna1_lna2_switch_delta)) {
>>>>>>> d8ec26d7
			/* use LNA2 as main LNA */
			if ((antcomb->rssi_add > antcomb->rssi_lna1) &&
			    (antcomb->rssi_add > antcomb->rssi_sub)) {
				/* set to A+B */
				conf->main_lna_conf = ATH_ANT_DIV_COMB_LNA2;
				conf->alt_lna_conf = ATH_ANT_DIV_COMB_LNA1_PLUS_LNA2;
			} else if (antcomb->rssi_sub >
				   antcomb->rssi_lna1) {
				/* set to A-B */
				conf->main_lna_conf = ATH_ANT_DIV_COMB_LNA2;
				conf->alt_lna_conf = ATH_ANT_DIV_COMB_LNA1_MINUS_LNA2;
			} else {
				/* set to LNA1 */
				conf->main_lna_conf = ATH_ANT_DIV_COMB_LNA2;
				conf->alt_lna_conf = ATH_ANT_DIV_COMB_LNA1;
			}
		} else {
			/* use LNA1 as main LNA */
			if ((antcomb->rssi_add > antcomb->rssi_lna2) &&
			    (antcomb->rssi_add > antcomb->rssi_sub)) {
				/* set to A+B */
				conf->main_lna_conf = ATH_ANT_DIV_COMB_LNA1;
				conf->alt_lna_conf = ATH_ANT_DIV_COMB_LNA1_PLUS_LNA2;
			} else if (antcomb->rssi_sub >
				   antcomb->rssi_lna1) {
				/* set to A-B */
				conf->main_lna_conf = ATH_ANT_DIV_COMB_LNA1;
				conf->alt_lna_conf = ATH_ANT_DIV_COMB_LNA1_MINUS_LNA2;
			} else {
				/* set to LNA2 */
				conf->main_lna_conf = ATH_ANT_DIV_COMB_LNA1;
				conf->alt_lna_conf = ATH_ANT_DIV_COMB_LNA2;
			}
		}
		break;
	default:
		break;
	}
}

static bool ath_ant_try_switch(struct ath_hw_antcomb_conf *div_ant_conf,
			       struct ath_ant_comb *antcomb,
			       int alt_ratio, int alt_rssi_avg,
			       int main_rssi_avg, int curr_main_set,
			       int curr_alt_set)
{
	bool ret = false;

	if (ath_ant_div_comb_alt_check(div_ant_conf, antcomb, alt_ratio,
				       alt_rssi_avg, main_rssi_avg)) {
		if (curr_alt_set == ATH_ANT_DIV_COMB_LNA2) {
			/*
			 * Switch main and alt LNA.
			 */
			div_ant_conf->main_lna_conf = ATH_ANT_DIV_COMB_LNA2;
			div_ant_conf->alt_lna_conf = ATH_ANT_DIV_COMB_LNA1;
		} else if (curr_alt_set == ATH_ANT_DIV_COMB_LNA1) {
			div_ant_conf->main_lna_conf = ATH_ANT_DIV_COMB_LNA1;
			div_ant_conf->alt_lna_conf = ATH_ANT_DIV_COMB_LNA2;
		}

		ret = true;
	} else if ((curr_alt_set != ATH_ANT_DIV_COMB_LNA1) &&
		   (curr_alt_set != ATH_ANT_DIV_COMB_LNA2)) {
		/*
		  Set alt to another LNA.
		*/
		if (curr_main_set == ATH_ANT_DIV_COMB_LNA2)
			div_ant_conf->alt_lna_conf = ATH_ANT_DIV_COMB_LNA1;
		else if (curr_main_set == ATH_ANT_DIV_COMB_LNA1)
			div_ant_conf->alt_lna_conf = ATH_ANT_DIV_COMB_LNA2;

		ret = true;
	}

	return ret;
}

static bool ath_ant_short_scan_check(struct ath_ant_comb *antcomb)
{
	int alt_ratio;

	if (!antcomb->scan || !antcomb->alt_good)
		return false;

	if (time_after(jiffies, antcomb->scan_start_time +
		       msecs_to_jiffies(ATH_ANT_DIV_COMB_SHORT_SCAN_INTR)))
		return true;

	if (antcomb->total_pkt_count == ATH_ANT_DIV_COMB_SHORT_SCAN_PKTCOUNT) {
		alt_ratio = ((antcomb->alt_recv_cnt * 100) /
			     antcomb->total_pkt_count);
		if (alt_ratio < antcomb->ant_ratio)
			return true;
	}

	return false;
}

void ath_ant_comb_scan(struct ath_softc *sc, struct ath_rx_status *rs)
{
	struct ath_hw_antcomb_conf div_ant_conf;
	struct ath_ant_comb *antcomb = &sc->ant_comb;
	int alt_ratio = 0, alt_rssi_avg = 0, main_rssi_avg = 0, curr_alt_set;
	int curr_main_set;
	int main_rssi = rs->rs_rssi_ctl0;
	int alt_rssi = rs->rs_rssi_ctl1;
	int rx_ant_conf,  main_ant_conf;
	bool short_scan = false, ret;

	rx_ant_conf = (rs->rs_rssi_ctl2 >> ATH_ANT_RX_CURRENT_SHIFT) &
		       ATH_ANT_RX_MASK;
	main_ant_conf = (rs->rs_rssi_ctl2 >> ATH_ANT_RX_MAIN_SHIFT) &
			 ATH_ANT_RX_MASK;

	if (alt_rssi >= antcomb->low_rssi_thresh) {
		antcomb->ant_ratio = ATH_ANT_DIV_COMB_ALT_ANT_RATIO;
		antcomb->ant_ratio2 = ATH_ANT_DIV_COMB_ALT_ANT_RATIO2;
	} else {
		antcomb->ant_ratio = ATH_ANT_DIV_COMB_ALT_ANT_RATIO_LOW_RSSI;
		antcomb->ant_ratio2 = ATH_ANT_DIV_COMB_ALT_ANT_RATIO2_LOW_RSSI;
	}

	/* Record packet only when both main_rssi and  alt_rssi is positive */
	if (main_rssi > 0 && alt_rssi > 0) {
		antcomb->total_pkt_count++;
		antcomb->main_total_rssi += main_rssi;
		antcomb->alt_total_rssi  += alt_rssi;

		if (main_ant_conf == rx_ant_conf)
			antcomb->main_recv_cnt++;
		else
			antcomb->alt_recv_cnt++;
	}

	if (main_ant_conf == rx_ant_conf) {
		ANT_STAT_INC(ANT_MAIN, recv_cnt);
		ANT_LNA_INC(ANT_MAIN, rx_ant_conf);
	} else {
		ANT_STAT_INC(ANT_ALT, recv_cnt);
		ANT_LNA_INC(ANT_ALT, rx_ant_conf);
	}

	/* Short scan check */
	short_scan = ath_ant_short_scan_check(antcomb);

	if (((antcomb->total_pkt_count < ATH_ANT_DIV_COMB_MAX_PKTCOUNT) ||
	     rs->rs_moreaggr) && !short_scan)
		return;

	if (antcomb->total_pkt_count) {
		alt_ratio = ((antcomb->alt_recv_cnt * 100) /
			     antcomb->total_pkt_count);
		main_rssi_avg = (antcomb->main_total_rssi /
				 antcomb->total_pkt_count);
		alt_rssi_avg = (antcomb->alt_total_rssi /
				 antcomb->total_pkt_count);
	}

	ath9k_hw_antdiv_comb_conf_get(sc->sc_ah, &div_ant_conf);
	curr_alt_set = div_ant_conf.alt_lna_conf;
	curr_main_set = div_ant_conf.main_lna_conf;
	antcomb->count++;

	if (antcomb->count == ATH_ANT_DIV_COMB_MAX_COUNT) {
		if (alt_ratio > antcomb->ant_ratio) {
			ath_lnaconf_alt_good_scan(antcomb, div_ant_conf,
						  main_rssi_avg);
			antcomb->alt_good = true;
		} else {
			antcomb->alt_good = false;
		}

		antcomb->count = 0;
		antcomb->scan = true;
		antcomb->scan_not_start = true;
	}

	if (!antcomb->scan) {
		ret = ath_ant_try_switch(&div_ant_conf, antcomb, alt_ratio,
					 alt_rssi_avg, main_rssi_avg,
					 curr_main_set, curr_alt_set);
		if (ret)
			goto div_comb_done;
	}

	if (!antcomb->scan &&
	    (alt_rssi_avg < (main_rssi_avg + div_ant_conf.lna1_lna2_delta)))
		goto div_comb_done;

	if (!antcomb->scan_not_start) {
		ath_ant_try_scan(antcomb, &div_ant_conf, curr_alt_set,
				 alt_rssi_avg, main_rssi_avg);
	} else {
		if (!antcomb->alt_good) {
			antcomb->scan_not_start = false;
			/* Set alt to another LNA */
			if (curr_main_set == ATH_ANT_DIV_COMB_LNA2) {
				div_ant_conf.main_lna_conf =
					ATH_ANT_DIV_COMB_LNA2;
				div_ant_conf.alt_lna_conf =
					ATH_ANT_DIV_COMB_LNA1;
			} else if (curr_main_set == ATH_ANT_DIV_COMB_LNA1) {
				div_ant_conf.main_lna_conf =
					ATH_ANT_DIV_COMB_LNA1;
				div_ant_conf.alt_lna_conf =
					ATH_ANT_DIV_COMB_LNA2;
			}
			goto div_comb_done;
		}
		ath_select_ant_div_from_quick_scan(antcomb, &div_ant_conf,
						   main_rssi_avg, alt_rssi_avg,
						   alt_ratio);
		antcomb->quick_scan_cnt++;
	}

div_comb_done:
	ath_ant_div_conf_fast_divbias(&div_ant_conf, antcomb, alt_ratio);
	ath9k_hw_antdiv_comb_conf_set(sc->sc_ah, &div_ant_conf);
	ath9k_debug_stat_ant(sc, &div_ant_conf, main_rssi_avg, alt_rssi_avg);

	antcomb->scan_start_time = jiffies;
	antcomb->total_pkt_count = 0;
	antcomb->main_total_rssi = 0;
	antcomb->alt_total_rssi = 0;
	antcomb->main_recv_cnt = 0;
	antcomb->alt_recv_cnt = 0;
}<|MERGE_RESOLUTION|>--- conflicted
+++ resolved
@@ -618,11 +618,7 @@
 		antcomb->rssi_sub = alt_rssi_avg;
 		antcomb->scan = false;
 		if (antcomb->rssi_lna2 >
-<<<<<<< HEAD
-		    (antcomb->rssi_lna1 + ATH_ANT_DIV_COMB_LNA1_LNA2_SWITCH_DELTA)) {
-=======
 		    (antcomb->rssi_lna1 + conf->lna1_lna2_switch_delta)) {
->>>>>>> d8ec26d7
 			/* use LNA2 as main LNA */
 			if ((antcomb->rssi_add > antcomb->rssi_lna1) &&
 			    (antcomb->rssi_add > antcomb->rssi_sub)) {
