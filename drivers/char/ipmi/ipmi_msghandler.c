--- conflicted
+++ resolved
@@ -84,11 +84,7 @@
 	char valcp[16];
 	char *s;
 
-<<<<<<< HEAD
-	strncpy(valcp, val, 16);
-=======
 	strncpy(valcp, val, 15);
->>>>>>> 661e50bc
 	valcp[15] = '\0';
 
 	s = strstrip(valcp);
@@ -2601,25 +2597,33 @@
 	struct bmc_device *bmc = to_bmc_device(dev);
 	struct ipmi_device_id id;
 	int rv;
-<<<<<<< HEAD
 
 	rv = bmc_get_device_id(NULL, bmc, &id, NULL, NULL);
 	if (rv)
 		return rv;
 
-=======
+	return snprintf(buf, 10, "%u\n", (id.device_revision & 0x80) >> 7);
+}
+static DEVICE_ATTR_RO(provides_device_sdrs);
+
+static ssize_t revision_show(struct device *dev, struct device_attribute *attr,
+			     char *buf)
+{
+	struct bmc_device *bmc = to_bmc_device(dev);
+	struct ipmi_device_id id;
+	int rv;
 
 	rv = bmc_get_device_id(NULL, bmc, &id, NULL, NULL);
 	if (rv)
 		return rv;
 
->>>>>>> 661e50bc
-	return snprintf(buf, 10, "%u\n", (id.device_revision & 0x80) >> 7);
-}
-static DEVICE_ATTR_RO(provides_device_sdrs);
-
-static ssize_t revision_show(struct device *dev, struct device_attribute *attr,
-			     char *buf)
+	return snprintf(buf, 20, "%u\n", id.device_revision & 0x0F);
+}
+static DEVICE_ATTR_RO(revision);
+
+static ssize_t firmware_revision_show(struct device *dev,
+				      struct device_attribute *attr,
+				      char *buf)
 {
 	struct bmc_device *bmc = to_bmc_device(dev);
 	struct ipmi_device_id id;
@@ -2629,13 +2633,14 @@
 	if (rv)
 		return rv;
 
-	return snprintf(buf, 20, "%u\n", id.device_revision & 0x0F);
-}
-static DEVICE_ATTR_RO(revision);
-
-static ssize_t firmware_revision_show(struct device *dev,
-				      struct device_attribute *attr,
-				      char *buf)
+	return snprintf(buf, 20, "%u.%x\n", id.firmware_revision_1,
+			id.firmware_revision_2);
+}
+static DEVICE_ATTR_RO(firmware_revision);
+
+static ssize_t ipmi_version_show(struct device *dev,
+				 struct device_attribute *attr,
+				 char *buf)
 {
 	struct bmc_device *bmc = to_bmc_device(dev);
 	struct ipmi_device_id id;
@@ -2645,14 +2650,15 @@
 	if (rv)
 		return rv;
 
-	return snprintf(buf, 20, "%u.%x\n", id.firmware_revision_1,
-			id.firmware_revision_2);
-}
-static DEVICE_ATTR_RO(firmware_revision);
-
-static ssize_t ipmi_version_show(struct device *dev,
-				 struct device_attribute *attr,
-				 char *buf)
+	return snprintf(buf, 20, "%u.%u\n",
+			ipmi_version_major(&id),
+			ipmi_version_minor(&id));
+}
+static DEVICE_ATTR_RO(ipmi_version);
+
+static ssize_t add_dev_support_show(struct device *dev,
+				    struct device_attribute *attr,
+				    char *buf)
 {
 	struct bmc_device *bmc = to_bmc_device(dev);
 	struct ipmi_device_id id;
@@ -2662,13 +2668,12 @@
 	if (rv)
 		return rv;
 
-	return snprintf(buf, 20, "%u.%u\n",
-			ipmi_version_major(&id),
-			ipmi_version_minor(&id));
-}
-static DEVICE_ATTR_RO(ipmi_version);
-
-static ssize_t add_dev_support_show(struct device *dev,
+	return snprintf(buf, 10, "0x%02x\n", id.additional_device_support);
+}
+static DEVICE_ATTR(additional_device_support, S_IRUGO, add_dev_support_show,
+		   NULL);
+
+static ssize_t manufacturer_id_show(struct device *dev,
 				    struct device_attribute *attr,
 				    char *buf)
 {
@@ -2680,31 +2685,6 @@
 	if (rv)
 		return rv;
 
-	return snprintf(buf, 10, "0x%02x\n", id.additional_device_support);
-}
-static DEVICE_ATTR(additional_device_support, S_IRUGO, add_dev_support_show,
-		   NULL);
-
-static ssize_t manufacturer_id_show(struct device *dev,
-				    struct device_attribute *attr,
-				    char *buf)
-{
-	struct bmc_device *bmc = to_bmc_device(dev);
-	struct ipmi_device_id id;
-	int rv;
-<<<<<<< HEAD
-
-	rv = bmc_get_device_id(NULL, bmc, &id, NULL, NULL);
-	if (rv)
-		return rv;
-
-=======
-
-	rv = bmc_get_device_id(NULL, bmc, &id, NULL, NULL);
-	if (rv)
-		return rv;
-
->>>>>>> 661e50bc
 	return snprintf(buf, 20, "0x%6.6x\n", id.manufacturer_id);
 }
 static DEVICE_ATTR_RO(manufacturer_id);
