--- conflicted
+++ resolved
@@ -452,14 +452,6 @@
 	return ret;
 }
 
-<<<<<<< HEAD
-static int do_join(void *arg)
-{
-	atomic_t *counter = arg;
-	long hvrc;
-	int ret;
-
-=======
 /**
  * struct pseries_suspend_info - State shared between CPUs for join/suspend.
  * @counter: Threads are to increment this upon resuming from suspend
@@ -482,7 +474,6 @@
 	int ret;
 
 retry:
->>>>>>> 7aef27f0
 	/* Must ensure MSR.EE off for H_JOIN. */
 	hard_irq_disable();
 	hvrc = plpar_hcall_norets(H_JOIN);
@@ -498,10 +489,6 @@
 	case H_SUCCESS:
 		/*
 		 * The suspend is complete and this cpu has received a
-<<<<<<< HEAD
-		 * prod.
-		 */
-=======
 		 * prod, or we've received a stray prod from unrelated
 		 * code (e.g. paravirt spinlocks) and we need to join
 		 * again.
@@ -516,7 +503,6 @@
 					    smp_processor_id());
 			goto retry;
 		}
->>>>>>> 7aef27f0
 		ret = 0;
 		break;
 	case H_BAD_MODE:
@@ -530,8 +516,6 @@
 
 	if (atomic_inc_return(counter) == 1) {
 		pr_info("CPU %u waking all threads\n", smp_processor_id());
-<<<<<<< HEAD
-=======
 		WRITE_ONCE(info->done, true);
 		/*
 		 * This barrier orders the store to info->done vs subsequent
@@ -539,7 +523,6 @@
 		 * in the H_SUCCESS case above.
 		 */
 		smp_mb();
->>>>>>> 7aef27f0
 		prod_others();
 	}
 	/*
@@ -587,13 +570,6 @@
 	int ret;
 
 	while (true) {
-<<<<<<< HEAD
-		atomic_t counter = ATOMIC_INIT(0);
-		unsigned long vasi_state;
-		int vasi_err;
-
-		ret = stop_machine(do_join, &counter, cpu_online_mask);
-=======
 		struct pseries_suspend_info info;
 		unsigned long vasi_state;
 		int vasi_err;
@@ -604,7 +580,6 @@
 		};
 
 		ret = stop_machine(do_join, &info, cpu_online_mask);
->>>>>>> 7aef27f0
 		if (ret == 0)
 			break;
 		/*
