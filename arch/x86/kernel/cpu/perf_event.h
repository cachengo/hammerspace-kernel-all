--- conflicted
+++ resolved
@@ -339,10 +339,7 @@
 	 * sysfs attrs
 	 */
 	int		attr_rdpmc;
-<<<<<<< HEAD
-=======
 	struct attribute **format_attrs;
->>>>>>> 4bf9ce1b
 
 	/*
 	 * CPU Hotplug hooks
