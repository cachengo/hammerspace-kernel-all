--- conflicted
+++ resolved
@@ -1577,26 +1577,19 @@
 	if (to_kvm_vmx(kvm)->ept_pointers_match == EPT_POINTERS_CHECK)
 		check_ept_pointer_match(kvm);
 
+	/*
+	 * FLUSH_GUEST_PHYSICAL_ADDRESS_SPACE hypercall needs the address of the
+	 * base of EPT PML4 table, strip off EPT configuration information.
+	 */
 	if (to_kvm_vmx(kvm)->ept_pointers_match != EPT_POINTERS_MATCH) {
 		kvm_for_each_vcpu(i, vcpu, kvm)
 			ret |= hyperv_flush_guest_mapping(
-				to_vmx(kvm_get_vcpu(kvm, i))->ept_pointer);
+				to_vmx(kvm_get_vcpu(kvm, i))->ept_pointer & PAGE_MASK);
 	} else {
 		ret = hyperv_flush_guest_mapping(
-				to_vmx(kvm_get_vcpu(kvm, 0))->ept_pointer);
-	}
-
-<<<<<<< HEAD
-	/*
-	 * FLUSH_GUEST_PHYSICAL_ADDRESS_SPACE hypercall needs the address of the
-	 * base of EPT PML4 table, strip off EPT configuration information.
-	 */
-	ret = hyperv_flush_guest_mapping(
-			to_vmx(kvm_get_vcpu(kvm, 0))->ept_pointer & PAGE_MASK);
-
-out:
-=======
->>>>>>> 22a7cdca
+				to_vmx(kvm_get_vcpu(kvm, 0))->ept_pointer & PAGE_MASK);
+	}
+
 	spin_unlock(&to_kvm_vmx(kvm)->ept_pointer_lock);
 	return ret;
 }
