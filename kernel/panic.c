/*
 *  linux/kernel/panic.c
 *
 *  Copyright (C) 1991, 1992  Linus Torvalds
 */

/*
 * This function is used through-out the kernel (including mm and fs)
 * to indicate a major problem.
 */
#include <linux/debug_locks.h>
#include <linux/interrupt.h>
#include <linux/kmsg_dump.h>
#include <linux/kallsyms.h>
#include <linux/notifier.h>
#include <linux/module.h>
#include <linux/random.h>
#include <linux/ftrace.h>
#include <linux/reboot.h>
#include <linux/delay.h>
#include <linux/kexec.h>
#include <linux/sched.h>
#include <linux/sysrq.h>
#include <linux/init.h>
#include <linux/nmi.h>

#define PANIC_TIMER_STEP 100
#define PANIC_BLINK_SPD 18

int panic_on_oops = CONFIG_PANIC_ON_OOPS_VALUE;
static unsigned long tainted_mask;
static int pause_on_oops;
static int pause_on_oops_flag;
static DEFINE_SPINLOCK(pause_on_oops_lock);

int panic_timeout;
EXPORT_SYMBOL_GPL(panic_timeout);

ATOMIC_NOTIFIER_HEAD(panic_notifier_list);

EXPORT_SYMBOL(panic_notifier_list);

static long no_blink(int state)
{
	return 0;
}

/* Returns how long it waited in ms */
long (*panic_blink)(int state);
EXPORT_SYMBOL(panic_blink);

/*
 * Stop ourself in panic -- architecture code may override this
 */
void __weak panic_smp_self_stop(void)
{
	while (1)
		cpu_relax();
}

/**
 *	panic - halt the system
 *	@fmt: The text string to print
 *
 *	Display a message, then perform cleanups.
 *
 *	This function never returns.
 */
void panic(const char *fmt, ...)
{
	static DEFINE_SPINLOCK(panic_lock);
	static char buf[1024];
	va_list args;
	long i, i_next = 0;
	int state = 0;

	/*
	 * Disable local interrupts. This will prevent panic_smp_self_stop
	 * from deadlocking the first cpu that invokes the panic, since
	 * there is nothing to prevent an interrupt handler (that runs
	 * after the panic_lock is acquired) from invoking panic again.
	 */
	local_irq_disable();

	/*
	 * It's possible to come here directly from a panic-assertion and
	 * not have preempt disabled. Some functions called from here want
	 * preempt to be disabled. No point enabling it later though...
	 *
	 * Only one CPU is allowed to execute the panic code from here. For
	 * multiple parallel invocations of panic, all other CPUs either
	 * stop themself or will wait until they are stopped by the 1st CPU
	 * with smp_send_stop().
	 */
	if (!spin_trylock(&panic_lock))
		panic_smp_self_stop();

	console_verbose();
	bust_spinlocks(1);
	va_start(args, fmt);
	vsnprintf(buf, sizeof(buf), fmt, args);
	va_end(args);
	printk(KERN_EMERG "Kernel panic - not syncing: %s\n",buf);
#ifdef CONFIG_DEBUG_BUGVERBOSE
	/*
	 * Avoid nested stack-dumping if a panic occurs during oops processing
	 */
	if (!test_taint(TAINT_DIE) && oops_in_progress <= 1)
		dump_stack();
#endif

	/*
	 * If we have crashed and we have a crash kernel loaded let it handle
	 * everything else.
	 * Do we want to call this before we try to display a message?
	 */
	crash_kexec(NULL);

	/*
	 * Note smp_send_stop is the usual smp shutdown function, which
	 * unfortunately means it may not be hardened to work in a panic
	 * situation.
	 */
	smp_send_stop();

	kmsg_dump(KMSG_DUMP_PANIC);

	atomic_notifier_call_chain(&panic_notifier_list, 0, buf);

	bust_spinlocks(0);

	if (!panic_blink)
		panic_blink = no_blink;

	if (panic_timeout > 0) {
		/*
		 * Delay timeout seconds before rebooting the machine.
		 * We can't use the "normal" timers since we just panicked.
		 */
		printk(KERN_EMERG "Rebooting in %d seconds..", panic_timeout);

		for (i = 0; i < panic_timeout * 1000; i += PANIC_TIMER_STEP) {
			touch_nmi_watchdog();
			if (i >= i_next) {
				i += panic_blink(state ^= 1);
				i_next = i + 3600 / PANIC_BLINK_SPD;
			}
			mdelay(PANIC_TIMER_STEP);
		}
	}
	if (panic_timeout != 0) {
		/*
		 * This will not be a clean reboot, with everything
		 * shutting down.  But if there is a chance of
		 * rebooting the system it will be rebooted.
		 */
		emergency_restart();
	}
#ifdef __sparc__
	{
		extern int stop_a_enabled;
		/* Make sure the user can actually press Stop-A (L1-A) */
		stop_a_enabled = 1;
		printk(KERN_EMERG "Press Stop-A (L1-A) to return to the boot prom\n");
	}
#endif
#if defined(CONFIG_S390)
	{
		unsigned long caller;

		caller = (unsigned long)__builtin_return_address(0);
		disabled_wait(caller);
	}
#endif
	local_irq_enable();
	for (i = 0; ; i += PANIC_TIMER_STEP) {
		touch_softlockup_watchdog();
		if (i >= i_next) {
			i += panic_blink(state ^= 1);
			i_next = i + 3600 / PANIC_BLINK_SPD;
		}
		mdelay(PANIC_TIMER_STEP);
	}
}

EXPORT_SYMBOL(panic);


struct tnt {
	u8	bit;
	char	true;
	char	false;
};

static const struct tnt tnts[] = {
	{ TAINT_PROPRIETARY_MODULE,	'P', 'G' },
	{ TAINT_FORCED_MODULE,		'F', ' ' },
	{ TAINT_UNSAFE_SMP,		'S', ' ' },
	{ TAINT_FORCED_RMMOD,		'R', ' ' },
	{ TAINT_MACHINE_CHECK,		'M', ' ' },
	{ TAINT_BAD_PAGE,		'B', ' ' },
	{ TAINT_USER,			'U', ' ' },
	{ TAINT_DIE,			'D', ' ' },
	{ TAINT_OVERRIDDEN_ACPI_TABLE,	'A', ' ' },
	{ TAINT_WARN,			'W', ' ' },
	{ TAINT_CRAP,			'C', ' ' },
	{ TAINT_FIRMWARE_WORKAROUND,	'I', ' ' },
	{ TAINT_OOT_MODULE,		'O', ' ' },
};

/**
 *	print_tainted - return a string to represent the kernel taint state.
 *
 *  'P' - Proprietary module has been loaded.
 *  'F' - Module has been forcibly loaded.
 *  'S' - SMP with CPUs not designed for SMP.
 *  'R' - User forced a module unload.
 *  'M' - System experienced a machine check exception.
 *  'B' - System has hit bad_page.
 *  'U' - Userspace-defined naughtiness.
 *  'D' - Kernel has oopsed before
 *  'A' - ACPI table overridden.
 *  'W' - Taint on warning.
 *  'C' - modules from drivers/staging are loaded.
 *  'I' - Working around severe firmware bug.
 *  'O' - Out-of-tree module has been loaded.
 *
 *	The string is overwritten by the next call to print_tainted().
 */
const char *print_tainted(void)
{
	static char buf[ARRAY_SIZE(tnts) + sizeof("Tainted: ") + 1];

	if (tainted_mask) {
		char *s;
		int i;

		s = buf + sprintf(buf, "Tainted: ");
		for (i = 0; i < ARRAY_SIZE(tnts); i++) {
			const struct tnt *t = &tnts[i];
			*s++ = test_bit(t->bit, &tainted_mask) ?
					t->true : t->false;
		}
		*s = 0;
	} else
		snprintf(buf, sizeof(buf), "Not tainted");

	return buf;
}

int test_taint(unsigned flag)
{
	return test_bit(flag, &tainted_mask);
}
EXPORT_SYMBOL(test_taint);

unsigned long get_taint(void)
{
	return tainted_mask;
}

/**
 * add_taint: add a taint flag if not already set.
 * @flag: one of the TAINT_* constants.
 * @lockdep_ok: whether lock debugging is still OK.
 *
 * If something bad has gone wrong, you'll want @lockdebug_ok = false, but for
 * some notewortht-but-not-corrupting cases, it can be set to true.
 */
void add_taint(unsigned flag, enum lockdep_ok lockdep_ok)
{
	if (lockdep_ok == LOCKDEP_NOW_UNRELIABLE && __debug_locks_off())
		printk(KERN_WARNING
		       "Disabling lock debugging due to kernel taint\n");

	set_bit(flag, &tainted_mask);
}
EXPORT_SYMBOL(add_taint);

static void spin_msec(int msecs)
{
	int i;

	for (i = 0; i < msecs; i++) {
		touch_nmi_watchdog();
		mdelay(1);
	}
}

/*
 * It just happens that oops_enter() and oops_exit() are identically
 * implemented...
 */
static void do_oops_enter_exit(void)
{
	unsigned long flags;
	static int spin_counter;

	if (!pause_on_oops)
		return;

	spin_lock_irqsave(&pause_on_oops_lock, flags);
	if (pause_on_oops_flag == 0) {
		/* This CPU may now print the oops message */
		pause_on_oops_flag = 1;
	} else {
		/* We need to stall this CPU */
		if (!spin_counter) {
			/* This CPU gets to do the counting */
			spin_counter = pause_on_oops;
			do {
				spin_unlock(&pause_on_oops_lock);
				spin_msec(MSEC_PER_SEC);
				spin_lock(&pause_on_oops_lock);
			} while (--spin_counter);
			pause_on_oops_flag = 0;
		} else {
			/* This CPU waits for a different one */
			while (spin_counter) {
				spin_unlock(&pause_on_oops_lock);
				spin_msec(1);
				spin_lock(&pause_on_oops_lock);
			}
		}
	}
	spin_unlock_irqrestore(&pause_on_oops_lock, flags);
}

/*
 * Return true if the calling CPU is allowed to print oops-related info.
 * This is a bit racy..
 */
int oops_may_print(void)
{
	return pause_on_oops_flag == 0;
}

/*
 * Called when the architecture enters its oops handler, before it prints
 * anything.  If this is the first CPU to oops, and it's oopsing the first
 * time then let it proceed.
 *
 * This is all enabled by the pause_on_oops kernel boot option.  We do all
 * this to ensure that oopses don't scroll off the screen.  It has the
 * side-effect of preventing later-oopsing CPUs from mucking up the display,
 * too.
 *
 * It turns out that the CPU which is allowed to print ends up pausing for
 * the right duration, whereas all the other CPUs pause for twice as long:
 * once in oops_enter(), once in oops_exit().
 */
void oops_enter(void)
{
	tracing_off();
	/* can't trust the integrity of the kernel anymore: */
	debug_locks_off();
	do_oops_enter_exit();
}

/*
 * 64-bit random ID for oopses:
 */
static u64 oops_id;

static int init_oops_id(void)
{
	if (!oops_id)
		get_random_bytes(&oops_id, sizeof(oops_id));
	else
		oops_id++;

	return 0;
}
late_initcall(init_oops_id);

void print_oops_end_marker(void)
{
	init_oops_id();
	printk(KERN_WARNING "---[ end trace %016llx ]---\n",
		(unsigned long long)oops_id);
}

/*
 * Called when the architecture exits its oops handler, after printing
 * everything.
 */
void oops_exit(void)
{
	do_oops_enter_exit();
	print_oops_end_marker();
	kmsg_dump(KMSG_DUMP_OOPS);
}

#ifdef WANT_WARN_ON_SLOWPATH
struct slowpath_args {
	const char *fmt;
	va_list args;
};

static void warn_slowpath_common(const char *file, int line, void *caller,
				 unsigned taint, struct slowpath_args *args)
{
<<<<<<< HEAD
	pr_warn("------------[ cut here ]------------\n");
	pr_warn("WARNING: CPU: %d PID: %d at %s:%d %pS()\n",
		raw_smp_processor_id(), current->pid, file, line, caller);
=======
	disable_trace_on_warning();

	printk(KERN_WARNING "------------[ cut here ]------------\n");
	printk(KERN_WARNING "WARNING: at %s:%d %pS()\n", file, line, caller);
>>>>>>> dcc30223

	if (args)
		vprintk(args->fmt, args->args);

	print_modules();
	dump_stack();
	print_oops_end_marker();
	/* Just a warning, don't kill lockdep. */
	add_taint(taint, LOCKDEP_STILL_OK);
}

void warn_slowpath_fmt(const char *file, int line, const char *fmt, ...)
{
	struct slowpath_args args;

	args.fmt = fmt;
	va_start(args.args, fmt);
	warn_slowpath_common(file, line, __builtin_return_address(0),
			     TAINT_WARN, &args);
	va_end(args.args);
}
EXPORT_SYMBOL(warn_slowpath_fmt);

void warn_slowpath_fmt_taint(const char *file, int line,
			     unsigned taint, const char *fmt, ...)
{
	struct slowpath_args args;

	args.fmt = fmt;
	va_start(args.args, fmt);
	warn_slowpath_common(file, line, __builtin_return_address(0),
			     taint, &args);
	va_end(args.args);
}
EXPORT_SYMBOL(warn_slowpath_fmt_taint);

void warn_slowpath_null(const char *file, int line)
{
	warn_slowpath_common(file, line, __builtin_return_address(0),
			     TAINT_WARN, NULL);
}
EXPORT_SYMBOL(warn_slowpath_null);
#endif

#ifdef CONFIG_CC_STACKPROTECTOR

/*
 * Called when gcc's -fstack-protector feature is used, and
 * gcc detects corruption of the on-stack canary value
 */
void __stack_chk_fail(void)
{
	panic("stack-protector: Kernel stack is corrupted in: %p\n",
		__builtin_return_address(0));
}
EXPORT_SYMBOL(__stack_chk_fail);

#endif

core_param(panic, panic_timeout, int, 0644);
core_param(pause_on_oops, pause_on_oops, int, 0644);

static int __init oops_setup(char *s)
{
	if (!s)
		return -EINVAL;
	if (!strcmp(s, "panic"))
		panic_on_oops = 1;
	return 0;
}
early_param("oops", oops_setup);<|MERGE_RESOLUTION|>--- conflicted
+++ resolved
@@ -400,16 +400,11 @@
 static void warn_slowpath_common(const char *file, int line, void *caller,
 				 unsigned taint, struct slowpath_args *args)
 {
-<<<<<<< HEAD
+	disable_trace_on_warning();
+
 	pr_warn("------------[ cut here ]------------\n");
 	pr_warn("WARNING: CPU: %d PID: %d at %s:%d %pS()\n",
 		raw_smp_processor_id(), current->pid, file, line, caller);
-=======
-	disable_trace_on_warning();
-
-	printk(KERN_WARNING "------------[ cut here ]------------\n");
-	printk(KERN_WARNING "WARNING: at %s:%d %pS()\n", file, line, caller);
->>>>>>> dcc30223
 
 	if (args)
 		vprintk(args->fmt, args->args);
